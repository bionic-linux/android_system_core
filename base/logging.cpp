--- conflicted
+++ resolved
@@ -191,15 +191,6 @@
   }
 }
 
-<<<<<<< HEAD
-static std::mutex& LoggingLock() {
-  static auto& logging_lock = *new std::mutex();
-  return logging_lock;
-}
-
-// Only used for Q fallback.
-=======
->>>>>>> 13c65741
 static LogFunction& Logger() {
 #ifdef __ANDROID__
   static auto& logger = *new LogFunction(LogdLogger());
@@ -209,7 +200,6 @@
   return logger;
 }
 
-// Only used for Q fallback.
 static AbortFunction& Aborter() {
   static auto& aborter = *new AbortFunction(DefaultAborter);
   return aborter;
@@ -408,45 +398,27 @@
 }
 
 void SetLogger(LogFunction&& logger) {
-  static auto& liblog_functions = GetLibLogFunctions();
-  if (liblog_functions) {
-    // We need to atomically swap the old and new pointers since other threads may be logging.
-    // We know all threads will be using the new logger after __android_log_set_logger() returns,
-    // so we can delete it then.
-    // This leaks one std::function<> per instance of libbase if multiple copies of libbase within a
-    // single process call SetLogger().  That is the same cost as having a static
-    // std::function<>, which is the not-thread-safe alternative.
-    static std::atomic<LogFunction*> logger_function(nullptr);
-    auto* old_logger_function = logger_function.exchange(new LogFunction(logger));
+  Logger() = std::move(logger);
+
+  static auto& liblog_functions = GetLibLogFunctions();
+  if (liblog_functions) {
     liblog_functions->__android_log_set_logger([](const struct __android_log_message* log_message) {
       auto log_id = log_id_tToLogId(log_message->buffer_id);
       auto severity = PriorityToLogSeverity(log_message->priority);
 
-      auto& function = *logger_function.load(std::memory_order_acquire);
-      function(log_id, severity, log_message->tag, log_message->file, log_message->line,
+      Logger()(log_id, severity, log_message->tag, log_message->file, log_message->line,
                log_message->message);
     });
-    delete old_logger_function;
-  } else {
-    std::lock_guard<std::mutex> lock(LoggingLock());
-    Logger() = std::move(logger);
   }
 }
 
 void SetAborter(AbortFunction&& aborter) {
-  static auto& liblog_functions = GetLibLogFunctions();
-  if (liblog_functions) {
-    // See the comment in SetLogger().
-    static std::atomic<AbortFunction*> abort_function(nullptr);
-    auto* old_abort_function = abort_function.exchange(new AbortFunction(aborter));
-    liblog_functions->__android_log_set_aborter([](const char* abort_message) {
-      auto& function = *abort_function.load(std::memory_order_acquire);
-      function(abort_message);
-    });
-    delete old_abort_function;
-  } else {
-    std::lock_guard<std::mutex> lock(LoggingLock());
-    Aborter() = std::move(aborter);
+  Aborter() = std::move(aborter);
+
+  static auto& liblog_functions = GetLibLogFunctions();
+  if (liblog_functions) {
+    liblog_functions->__android_log_set_aborter(
+        [](const char* abort_message) { Aborter()(abort_message); });
   }
 }
 
