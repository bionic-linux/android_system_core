--- conflicted
+++ resolved
@@ -69,15 +69,12 @@
 #define VENDOR_ID_PANTECH       0x10A9
 // Qualcomm's USB Vendor ID
 #define VENDOR_ID_QUALCOMM      0x05c6
-<<<<<<< HEAD
+// On-The-Go-Video's USB Vendor ID
+#define VENDOR_ID_OTGV          0x2257
 // NEC's USB Vendor ID
 #define VENDOR_ID_NEC           0x0409
 // Panasonic Mobile Communication's USB Vendor ID
 #define VENDOR_ID_PMC           0x04DA
-=======
-// On-The-Go-Video's USB Vendor ID
-#define VENDOR_ID_OTGV          0x2257
->>>>>>> 1adbb607
 
 
 /** built-in vendor list */
@@ -99,12 +96,9 @@
     VENDOR_ID_KYOCERA,
     VENDOR_ID_PANTECH,
     VENDOR_ID_QUALCOMM,
-<<<<<<< HEAD
+    VENDOR_ID_OTGV,
     VENDOR_ID_NEC,
     VENDOR_ID_PMC,
-=======
-    VENDOR_ID_OTGV,
->>>>>>> 1adbb607
 };
 
 #define BUILT_IN_VENDOR_COUNT    (sizeof(builtInVendorIds)/sizeof(builtInVendorIds[0]))
