/*
 * Copyright (C) 2007 The Android Open Source Project
 *
 * Licensed under the Apache License, Version 2.0 (the "License");
 * you may not use this file except in compliance with the License.
 * You may obtain a copy of the License at
 *
 *      http://www.apache.org/licenses/LICENSE-2.0
 *
 * Unless required by applicable law or agreed to in writing, software
 * distributed under the License is distributed on an "AS IS" BASIS,
 * WITHOUT WARRANTIES OR CONDITIONS OF ANY KIND, either express or implied.
 * See the License for the specific language governing permissions and
 * limitations under the License.
 */

#define TRACE_TAG ADB

#include "sysdeps.h"

#include <assert.h>
#include <ctype.h>
#include <errno.h>
#include <inttypes.h>
#include <limits.h>
#include <stdarg.h>
#include <stdint.h>
#include <stdio.h>
#include <stdlib.h>
#include <string.h>
#include <sys/stat.h>
#include <sys/types.h>

#include <memory>
#include <string>
#include <thread>
#include <vector>

#include <android-base/file.h>
#include <android-base/logging.h>
#include <android-base/parseint.h>
#include <android-base/stringprintf.h>
#include <android-base/strings.h>

#if !defined(_WIN32)
#include <signal.h>
#include <sys/ioctl.h>
#include <termios.h>
#include <unistd.h>
#endif

#include "adb.h"
#include "adb_auth.h"
#include "adb_client.h"
#include "adb_io.h"
#include "adb_unique_fd.h"
#include "adb_utils.h"
#include "bugreport.h"
#include "commandline.h"
#include "file_sync_service.h"
#include "services.h"
#include "shell_service.h"
#include "sysdeps/chrono.h"

static int install_app(int argc, const char** argv);
static int install_multiple_app(int argc, const char** argv);
static int uninstall_app(int argc, const char** argv);
static int install_app_legacy(int argc, const char** argv);
static int uninstall_app_legacy(int argc, const char** argv);

extern int gListenAll;

DefaultStandardStreamsCallback DEFAULT_STANDARD_STREAMS_CALLBACK(nullptr, nullptr);

static std::string product_file(const char* file) {
    const char* ANDROID_PRODUCT_OUT = getenv("ANDROID_PRODUCT_OUT");
    if (ANDROID_PRODUCT_OUT == nullptr) {
        fprintf(stderr, "adb: product directory not specified; set $ANDROID_PRODUCT_OUT\n");
        exit(1);
    }
    return android::base::StringPrintf("%s%s%s", ANDROID_PRODUCT_OUT, OS_PATH_SEPARATOR_STR, file);
}

static void help() {
    fprintf(stdout, "%s\n", adb_version().c_str());
    // clang-format off
    fprintf(stdout,
        "global options:\n"
        " -a         listen on all network interfaces, not just localhost\n"
        " -d         use USB device (error if multiple devices connected)\n"
        " -e         use TCP/IP device (error if multiple TCP/IP devices available)\n"
<<<<<<< HEAD
        " -s SERIAL\n"
        "     use device with given serial number (overrides $ANDROID_SERIAL)\n"
        " -p PRODUCT\n"
        "     name or path ('angler'/'out/target/product/angler');\n"
        "     default $ANDROID_PRODUCT_OUT\n"
=======
        " -s SERIAL  use device with given serial (overrides $ANDROID_SERIAL)\n"
        " -t ID      use device with given transport id\n"
>>>>>>> 3d879b10
        " -H         name of adb server host [default=localhost]\n"
        " -P         port of adb server [default=5037]\n"
        " -L SOCKET  listen on given socket for adb server [default=tcp:localhost:5037]\n"
        "\n"
        "general commands:\n"
        " devices [-l]             list connected devices (-l for long output)\n"
        " help                     show this help message\n"
        " version                  show version num\n"
        "\n"
        "networking:\n"
        " connect HOST[:PORT]      connect to a device via TCP/IP [default port=5555]\n"
        " disconnect [HOST[:PORT]]\n"
        "     disconnect from given TCP/IP device [default port=5555], or all\n"
        " forward --list           list all forward socket connections\n"
        " forward [--no-rebind] LOCAL REMOTE\n"
        "     forward socket connection using:\n"
        "       tcp:<port> (<local> may be \"tcp:0\" to pick any open port)\n"
        "       localabstract:<unix domain socket name>\n"
        "       localreserved:<unix domain socket name>\n"
        "       localfilesystem:<unix domain socket name>\n"
        "       dev:<character device name>\n"
        "       jdwp:<process pid> (remote only)\n"
        " forward --remove LOCAL   remove specific forward socket connection\n"
        " forward --remove-all     remove all forward socket connections\n"
        " ppp TTY [PARAMETER...]   run PPP over USB\n"
        " reverse --list           list all reverse socket connections from device\n"
        " reverse [--no-rebind] REMOTE LOCAL\n"
        "     reverse socket connection using:\n"
        "       tcp:<port> (<remote> may be \"tcp:0\" to pick any open port)\n"
        "       localabstract:<unix domain socket name>\n"
        "       localreserved:<unix domain socket name>\n"
        "       localfilesystem:<unix domain socket name>\n"
        " reverse --remove REMOTE  remove specific reverse socket connection\n"
        " reverse --remove-all     remove all reverse socket connections from device\n"
        "\n"
        "file transfer:\n"
        " push [--sync] LOCAL... REMOTE\n"
        "     copy local files/directories to device\n"
        "     --sync: only push files that are newer on the host than the device\n"
        " pull [-a] REMOTE... LOCAL\n"
        "     copy files/dirs from device\n"
        "     -a: preserve file timestamp and mode\n"
        " sync [system|vendor|oem|data|all]\n"
        "     sync a local build from $ANDROID_PRODUCT_OUT to the device (default all)\n"
        "     -l: list but don't copy\n"
        "\n"
        "shell:\n"
        " shell [-e ESCAPE] [-n] [-Tt] [-x] [COMMAND...]\n"
        "     run remote shell command (interactive shell if no command given)\n"
        "     -e: choose escape character, or \"none\"; default '~'\n"
        "     -n: don't read from stdin\n"
        "     -T: disable PTY allocation\n"
        "     -t: force PTY allocation\n"
        "     -x: disable remote exit codes and stdout/stderr separation\n"
        " emu COMMAND              run emulator console command\n"
        "\n"
        "app installation:\n"
        " install [-lrtsdg] PACKAGE\n"
        " install-multiple [-lrtsdpg] PACKAGE...\n"
        "     push package(s) to the device and install them\n"
        "     -l: forward lock application\n"
        "     -r: replace existing application\n"
        "     -t: allow test packages\n"
        "     -s: install application on sdcard\n"
        "     -d: allow version code downgrade (debuggable packages only)\n"
        "     -p: partial application install (install-multiple only)\n"
        "     -g: grant all runtime permissions\n"
        " uninstall [-k] PACKAGE\n"
        "     remove this app package from the device\n"
        "     '-k': keep the data and cache directories\n"
        "\n"
        "backup/restore:\n"
        "   to show usage run \"adb shell bu help\"\n"
        "\n"
        "debugging:\n"
        " bugreport [PATH]\n"
        "     write bugreport to given PATH [default=bugreport.zip];\n"
        "     if PATH is a directory, the bug report is saved in that directory.\n"
        "     devices that don't support zipped bug reports output to stdout.\n"
        " jdwp                     list pids of processes hosting a JDWP transport\n"
        " logcat                   show device log (logcat --help for more)\n"
        "\n"
        "security:\n"
        " disable-verity           disable dm-verity checking on userdebug builds\n"
        " enable-verity            re-enable dm-verity checking on userdebug builds\n"
        " keygen FILE\n"
        "     generate adb public/private key; private key stored in FILE,\n"
        "     public key stored in FILE.pub (existing files overwritten)\n"
        "\n"
        "scripting:\n"
        " wait-for[-TRANSPORT]-STATE\n"
        "     wait for device to be in the given state\n"
        "     State: device, recovery, sideload, or bootloader\n"
        "     Transport: usb, local, or any [default=any]\n"
        " get-state                print offline | bootloader | device\n"
        " get-serialno             print <serial-number>\n"
        " get-devpath              print <device-path>\n"
        " remount\n"
        "     remount /system, /vendor, and /oem partitions read-write\n"
        " reboot [bootloader|recovery|sideload|sideload-auto-reboot]\n"
        "     reboot the device; defaults to booting system image but\n"
        "     supports bootloader and recovery too. sideload reboots\n"
        "     into recovery and automatically starts sideload mode,\n"
        "     sideload-auto-reboot is the same but reboots after sideloading.\n"
        " sideload OTAPACKAGE      sideload the given full OTA package\n"
        " root                     restart adbd with root permissions\n"
        " unroot                   restart adbd without root permissions\n"
        " usb                      restart adb server listening on USB\n"
        " tcpip PORT               restart adb server listening on TCP on PORT\n"
        "\n"
        "internal debugging:\n"
        " start-server             ensure that there is a server running\n"
        " kill-server              kill the server if it is running\n"
        " reconnect                kick connection from host side to force reconnect\n"
        " reconnect device         kick connection from device side to force reconnect\n"
        " reconnect offline        reset offline/unauthorized devices to force reconnect\n"
        "\n"
        "environment variables:\n"
        " $ADB_TRACE\n"
        "     comma-separated list of debug info to log:\n"
        "     all,adb,sockets,packets,rwx,usb,sync,sysdeps,transport,jdwp\n"
        " $ADB_VENDOR_KEYS         colon-separated list of keys (files or directories)\n"
        " $ANDROID_SERIAL          serial number to connect to (see -s)\n"
        " $ANDROID_LOG_TAGS        tags to be used by logcat (see logcat --help)\n");
    // clang-format on
}

#if defined(_WIN32)

// Implemented in sysdeps_win32.cpp.
void stdin_raw_init();
void stdin_raw_restore();

#else
static termios g_saved_terminal_state;

static void stdin_raw_init() {
    if (tcgetattr(STDIN_FILENO, &g_saved_terminal_state)) return;

    termios tio;
    if (tcgetattr(STDIN_FILENO, &tio)) return;

    cfmakeraw(&tio);

    // No timeout but request at least one character per read.
    tio.c_cc[VTIME] = 0;
    tio.c_cc[VMIN] = 1;

    tcsetattr(STDIN_FILENO, TCSAFLUSH, &tio);
}

static void stdin_raw_restore() {
    tcsetattr(STDIN_FILENO, TCSAFLUSH, &g_saved_terminal_state);
}
#endif

// Reads from |fd| and prints received data. If |use_shell_protocol| is true
// this expects that incoming data will use the shell protocol, in which case
// stdout/stderr are routed independently and the remote exit code will be
// returned.
// if |callback| is non-null, stdout/stderr output will be handled by it.
int read_and_dump(int fd, bool use_shell_protocol = false,
                  StandardStreamsCallbackInterface* callback = &DEFAULT_STANDARD_STREAMS_CALLBACK) {
    int exit_code = 0;
    if (fd < 0) return exit_code;

    std::unique_ptr<ShellProtocol> protocol;
    int length = 0;

    char raw_buffer[BUFSIZ];
    char* buffer_ptr = raw_buffer;
    if (use_shell_protocol) {
        protocol.reset(new ShellProtocol(fd));
        if (!protocol) {
            LOG(ERROR) << "failed to allocate memory for ShellProtocol object";
            return 1;
        }
        buffer_ptr = protocol->data();
    }

    while (true) {
        if (use_shell_protocol) {
            if (!protocol->Read()) {
                break;
            }
            length = protocol->data_length();
            switch (protocol->id()) {
                case ShellProtocol::kIdStdout:
                    callback->OnStdout(buffer_ptr, length);
                    break;
                case ShellProtocol::kIdStderr:
                    callback->OnStderr(buffer_ptr, length);
                    break;
                case ShellProtocol::kIdExit:
                    exit_code = protocol->data()[0];
                    continue;
                default:
                    continue;
            }
            length = protocol->data_length();
        } else {
            D("read_and_dump(): pre adb_read(fd=%d)", fd);
            length = adb_read(fd, raw_buffer, sizeof(raw_buffer));
            D("read_and_dump(): post adb_read(fd=%d): length=%d", fd, length);
            if (length <= 0) {
                break;
            }
            callback->OnStdout(buffer_ptr, length);
        }
    }

    return callback->Done(exit_code);
}

static void read_status_line(int fd, char* buf, size_t count)
{
    count--;
    while (count > 0) {
        int len = adb_read(fd, buf, count);
        if (len <= 0) {
            break;
        }

        buf += len;
        count -= len;
    }
    *buf = '\0';
}

static void stdinout_raw_prologue(int inFd, int outFd, int& old_stdin_mode, int& old_stdout_mode) {
    if (inFd == STDIN_FILENO) {
        stdin_raw_init();
#ifdef _WIN32
        old_stdin_mode = _setmode(STDIN_FILENO, _O_BINARY);
        if (old_stdin_mode == -1) {
            fatal_errno("could not set stdin to binary");
        }
#endif
    }

#ifdef _WIN32
    if (outFd == STDOUT_FILENO) {
        old_stdout_mode = _setmode(STDOUT_FILENO, _O_BINARY);
        if (old_stdout_mode == -1) {
            fatal_errno("could not set stdout to binary");
        }
    }
#endif
}

static void stdinout_raw_epilogue(int inFd, int outFd, int old_stdin_mode, int old_stdout_mode) {
    if (inFd == STDIN_FILENO) {
        stdin_raw_restore();
#ifdef _WIN32
        if (_setmode(STDIN_FILENO, old_stdin_mode) == -1) {
            fatal_errno("could not restore stdin mode");
        }
#endif
    }

#ifdef _WIN32
    if (outFd == STDOUT_FILENO) {
        if (_setmode(STDOUT_FILENO, old_stdout_mode) == -1) {
            fatal_errno("could not restore stdout mode");
        }
    }
#endif
}

static void copy_to_file(int inFd, int outFd) {
    const size_t BUFSIZE = 32 * 1024;
    char* buf = (char*) malloc(BUFSIZE);
    if (buf == nullptr) fatal("couldn't allocate buffer for copy_to_file");
    int len;
    long total = 0;
    int old_stdin_mode = -1;
    int old_stdout_mode = -1;

    D("copy_to_file(%d -> %d)", inFd, outFd);

    stdinout_raw_prologue(inFd, outFd, old_stdin_mode, old_stdout_mode);

    while (true) {
        if (inFd == STDIN_FILENO) {
            len = unix_read(inFd, buf, BUFSIZE);
        } else {
            len = adb_read(inFd, buf, BUFSIZE);
        }
        if (len == 0) {
            D("copy_to_file() : read 0 bytes; exiting");
            break;
        }
        if (len < 0) {
            D("copy_to_file(): read failed: %s", strerror(errno));
            break;
        }
        if (outFd == STDOUT_FILENO) {
            fwrite(buf, 1, len, stdout);
            fflush(stdout);
        } else {
            adb_write(outFd, buf, len);
        }
        total += len;
    }

    stdinout_raw_epilogue(inFd, outFd, old_stdin_mode, old_stdout_mode);

    D("copy_to_file() finished after %lu bytes", total);
    free(buf);
}

static void send_window_size_change(int fd, std::unique_ptr<ShellProtocol>& shell) {
    // Old devices can't handle window size changes.
    if (shell == nullptr) return;

#if defined(_WIN32)
    struct winsize {
        unsigned short ws_row;
        unsigned short ws_col;
        unsigned short ws_xpixel;
        unsigned short ws_ypixel;
    };
#endif

    winsize ws;

#if defined(_WIN32)
    // If stdout is redirected to a non-console, we won't be able to get the
    // console size, but that makes sense.
    const intptr_t intptr_handle = _get_osfhandle(STDOUT_FILENO);
    if (intptr_handle == -1) return;

    const HANDLE handle = reinterpret_cast<const HANDLE>(intptr_handle);

    CONSOLE_SCREEN_BUFFER_INFO info;
    memset(&info, 0, sizeof(info));
    if (!GetConsoleScreenBufferInfo(handle, &info)) return;

    memset(&ws, 0, sizeof(ws));
    // The number of visible rows, excluding offscreen scroll-back rows which are in info.dwSize.Y.
    ws.ws_row = info.srWindow.Bottom - info.srWindow.Top + 1;
    // If the user has disabled "Wrap text output on resize", they can make the screen buffer wider
    // than the window, in which case we should use the width of the buffer.
    ws.ws_col = info.dwSize.X;
#else
    if (ioctl(fd, TIOCGWINSZ, &ws) == -1) return;
#endif

    // Send the new window size as human-readable ASCII for debugging convenience.
    size_t l = snprintf(shell->data(), shell->data_capacity(), "%dx%d,%dx%d",
                        ws.ws_row, ws.ws_col, ws.ws_xpixel, ws.ws_ypixel);
    shell->Write(ShellProtocol::kIdWindowSizeChange, l + 1);
}

// Used to pass multiple values to the stdin read thread.
struct StdinReadArgs {
    int stdin_fd, write_fd;
    bool raw_stdin;
    std::unique_ptr<ShellProtocol> protocol;
    char escape_char;
};

// Loops to read from stdin and push the data to the given FD.
// The argument should be a pointer to a StdinReadArgs object. This function
// will take ownership of the object and delete it when finished.
static void stdin_read_thread_loop(void* x) {
    std::unique_ptr<StdinReadArgs> args(reinterpret_cast<StdinReadArgs*>(x));

#if !defined(_WIN32)
    // Mask SIGTTIN in case we're in a backgrounded process.
    sigset_t sigset;
    sigemptyset(&sigset);
    sigaddset(&sigset, SIGTTIN);
    pthread_sigmask(SIG_BLOCK, &sigset, nullptr);
#endif

#if defined(_WIN32)
    // _get_interesting_input_record_uncached() causes unix_read_interruptible()
    // to return -1 with errno == EINTR if the window size changes.
#else
    // Unblock SIGWINCH for this thread, so our read(2) below will be
    // interrupted if the window size changes.
    sigset_t mask;
    sigemptyset(&mask);
    sigaddset(&mask, SIGWINCH);
    pthread_sigmask(SIG_UNBLOCK, &mask, nullptr);
#endif

    // Set up the initial window size.
    send_window_size_change(args->stdin_fd, args->protocol);

    char raw_buffer[BUFSIZ];
    char* buffer_ptr = raw_buffer;
    size_t buffer_size = sizeof(raw_buffer);
    if (args->protocol != nullptr) {
        buffer_ptr = args->protocol->data();
        buffer_size = args->protocol->data_capacity();
    }

    // If we need to parse escape sequences, make life easy.
    if (args->raw_stdin && args->escape_char != '\0') {
        buffer_size = 1;
    }

    enum EscapeState { kMidFlow, kStartOfLine, kInEscape };
    EscapeState state = kStartOfLine;

    while (true) {
        // Use unix_read_interruptible() rather than adb_read() for stdin.
        D("stdin_read_thread_loop(): pre unix_read_interruptible(fdi=%d,...)", args->stdin_fd);
        int r = unix_read_interruptible(args->stdin_fd, buffer_ptr,
                                        buffer_size);
        if (r == -1 && errno == EINTR) {
            send_window_size_change(args->stdin_fd, args->protocol);
            continue;
        }
        D("stdin_read_thread_loop(): post unix_read_interruptible(fdi=%d,...)", args->stdin_fd);
        if (r <= 0) {
            // Only devices using the shell protocol know to close subprocess
            // stdin. For older devices we want to just leave the connection
            // open, otherwise an unpredictable amount of return data could
            // be lost due to the FD closing before all data has been received.
            if (args->protocol) {
                args->protocol->Write(ShellProtocol::kIdCloseStdin, 0);
            }
            break;
        }
        // If we made stdin raw, check input for escape sequences. In
        // this situation signals like Ctrl+C are sent remotely rather than
        // interpreted locally so this provides an emergency out if the remote
        // process starts ignoring the signal. SSH also does this, see the
        // "escape characters" section on the ssh man page for more info.
        if (args->raw_stdin && args->escape_char != '\0') {
            char ch = buffer_ptr[0];
            if (ch == args->escape_char) {
                if (state == kStartOfLine) {
                    state = kInEscape;
                    // Swallow the escape character.
                    continue;
                } else {
                    state = kMidFlow;
                }
            } else {
                if (state == kInEscape) {
                    if (ch == '.') {
                        fprintf(stderr,"\r\n[ disconnected ]\r\n");
                        stdin_raw_restore();
                        exit(0);
                    } else {
                        // We swallowed an escape character that wasn't part of
                        // a valid escape sequence; time to cough it up.
                        buffer_ptr[0] = args->escape_char;
                        buffer_ptr[1] = ch;
                        ++r;
                    }
                }
                state = (ch == '\n' || ch == '\r') ? kStartOfLine : kMidFlow;
            }
        }
        if (args->protocol) {
            if (!args->protocol->Write(ShellProtocol::kIdStdin, r)) {
                break;
            }
        } else {
            if (!WriteFdExactly(args->write_fd, buffer_ptr, r)) {
                break;
            }
        }
    }
}

// Returns a shell service string with the indicated arguments and command.
static std::string ShellServiceString(bool use_shell_protocol,
                                      const std::string& type_arg,
                                      const std::string& command) {
    std::vector<std::string> args;
    if (use_shell_protocol) {
        args.push_back(kShellServiceArgShellProtocol);

        const char* terminal_type = getenv("TERM");
        if (terminal_type != nullptr) {
            args.push_back(std::string("TERM=") + terminal_type);
        }
    }
    if (!type_arg.empty()) {
        args.push_back(type_arg);
    }

    // Shell service string can look like: shell[,arg1,arg2,...]:[command].
    return android::base::StringPrintf("shell%s%s:%s",
                                       args.empty() ? "" : ",",
                                       android::base::Join(args, ',').c_str(),
                                       command.c_str());
}

// Connects to a shell on the device and read/writes data.
//
// Note: currently this function doesn't properly clean up resources; the
// FD connected to the adb server is never closed and the stdin read thread
// may never exit.
//
// On success returns the remote exit code if |use_shell_protocol| is true,
// 0 otherwise. On failure returns 1.
static int RemoteShell(bool use_shell_protocol, const std::string& type_arg,
                       char escape_char,
                       const std::string& command) {
    std::string service_string = ShellServiceString(use_shell_protocol,
                                                    type_arg, command);

    // Old devices can't handle a service string that's longer than MAX_PAYLOAD_V1.
    // Use |use_shell_protocol| to determine whether to allow a command longer than that.
    if (service_string.size() > MAX_PAYLOAD_V1 && !use_shell_protocol) {
        fprintf(stderr, "error: shell command too long\n");
        return 1;
    }

    // Make local stdin raw if the device allocates a PTY, which happens if:
    //   1. We are explicitly asking for a PTY shell, or
    //   2. We don't specify shell type and are starting an interactive session.
    bool raw_stdin = (type_arg == kShellServiceArgPty ||
                      (type_arg.empty() && command.empty()));

    std::string error;
    int fd = adb_connect(service_string, &error);
    if (fd < 0) {
        fprintf(stderr,"error: %s\n", error.c_str());
        return 1;
    }

    StdinReadArgs* args = new StdinReadArgs;
    if (!args) {
        LOG(ERROR) << "couldn't allocate StdinReadArgs object";
        return 1;
    }
    args->stdin_fd = STDIN_FILENO;
    args->write_fd = fd;
    args->raw_stdin = raw_stdin;
    args->escape_char = escape_char;
    if (use_shell_protocol) {
        args->protocol.reset(new ShellProtocol(args->write_fd));
    }

    if (raw_stdin) stdin_raw_init();

#if !defined(_WIN32)
    // Ensure our process is notified if the local window size changes.
    // We use sigaction(2) to ensure that the SA_RESTART flag is not set,
    // because the whole reason we're sending signals is to unblock the read(2)!
    // That also means we don't need to do anything in the signal handler:
    // the side effect of delivering the signal is all we need.
    struct sigaction sa;
    memset(&sa, 0, sizeof(sa));
    sa.sa_handler = [](int) {};
    sa.sa_flags = 0;
    sigaction(SIGWINCH, &sa, nullptr);

    // Now block SIGWINCH in this thread (the main thread) and all threads spawned
    // from it. The stdin read thread will unblock this signal to ensure that it's
    // the thread that receives the signal.
    sigset_t mask;
    sigemptyset(&mask);
    sigaddset(&mask, SIGWINCH);
    pthread_sigmask(SIG_BLOCK, &mask, nullptr);
#endif

    // TODO: combine read_and_dump with stdin_read_thread to make life simpler?
    std::thread(stdin_read_thread_loop, args).detach();
    int exit_code = read_and_dump(fd, use_shell_protocol);

    // TODO: properly exit stdin_read_thread_loop and close |fd|.

    // TODO: we should probably install signal handlers for this.
    // TODO: can we use atexit? even on Windows?
    if (raw_stdin) stdin_raw_restore();

    return exit_code;
}

static int adb_shell(int argc, const char** argv) {
    FeatureSet features;
    std::string error;
    if (!adb_get_feature_set(&features, &error)) {
        fprintf(stderr, "error: %s\n", error.c_str());
        return 1;
    }

    enum PtyAllocationMode { kPtyAuto, kPtyNo, kPtyYes, kPtyDefinitely };

    // Defaults.
    char escape_char = '~'; // -e
    bool use_shell_protocol = CanUseFeature(features, kFeatureShell2); // -x
    PtyAllocationMode tty = use_shell_protocol ? kPtyAuto : kPtyDefinitely; // -t/-T

    // Parse shell-specific command-line options.
    argv[0] = "adb shell"; // So getopt(3) error messages start "adb shell".
#ifdef _WIN32
    // fixes "adb shell -l" crash on Windows, b/37284906
    __argv = const_cast<char**>(argv);
#endif
    optind = 1; // argv[0] is always "shell", so set `optind` appropriately.
    int opt;
    while ((opt = getopt(argc, const_cast<char**>(argv), "+e:ntTx")) != -1) {
        switch (opt) {
            case 'e':
                if (!(strlen(optarg) == 1 || strcmp(optarg, "none") == 0)) {
                    return syntax_error("-e requires a single-character argument or 'none'");
                }
                escape_char = (strcmp(optarg, "none") == 0) ? 0 : optarg[0];
                break;
            case 'n':
                close_stdin();
                break;
            case 'x':
                // This option basically asks for historical behavior, so set options that
                // correspond to the historical defaults. This is slightly weird in that -Tx
                // is fine (because we'll undo the -T) but -xT isn't, but that does seem to
                // be our least worst choice...
                use_shell_protocol = false;
                tty = kPtyDefinitely;
                escape_char = '~';
                break;
            case 't':
                // Like ssh, -t arguments are cumulative so that multiple -t's
                // are needed to force a PTY.
                tty = (tty >= kPtyYes) ? kPtyDefinitely : kPtyYes;
                break;
            case 'T':
                tty = kPtyNo;
                break;
            default:
                // getopt(3) already printed an error message for us.
                return 1;
        }
    }

    bool is_interactive = (optind == argc);

    std::string shell_type_arg = kShellServiceArgPty;
    if (tty == kPtyNo) {
        shell_type_arg = kShellServiceArgRaw;
    } else if (tty == kPtyAuto) {
        // If stdin isn't a TTY, default to a raw shell; this lets
        // things like `adb shell < my_script.sh` work as expected.
        // Non-interactive shells should also not have a pty.
        if (!unix_isatty(STDIN_FILENO) || !is_interactive) {
            shell_type_arg = kShellServiceArgRaw;
        }
    } else if (tty == kPtyYes) {
        // A single -t arg isn't enough to override implicit -T.
        if (!unix_isatty(STDIN_FILENO)) {
            fprintf(stderr,
                    "Remote PTY will not be allocated because stdin is not a terminal.\n"
                    "Use multiple -t options to force remote PTY allocation.\n");
            shell_type_arg = kShellServiceArgRaw;
        }
    }

    D("shell -e 0x%x t=%d use_shell_protocol=%s shell_type_arg=%s\n",
      escape_char, tty,
      use_shell_protocol ? "true" : "false",
      (shell_type_arg == kShellServiceArgPty) ? "pty" : "raw");

    // Raw mode is only supported when talking to a new device *and* using the shell protocol.
    if (!use_shell_protocol) {
        if (shell_type_arg != kShellServiceArgPty) {
            fprintf(stderr, "error: %s only supports allocating a pty\n",
                    !CanUseFeature(features, kFeatureShell2) ? "device" : "-x");
            return 1;
        } else {
            // If we're not using the shell protocol, the type argument must be empty.
            shell_type_arg = "";
        }
    }

    std::string command;
    if (optind < argc) {
        // We don't escape here, just like ssh(1). http://b/20564385.
        command = android::base::Join(std::vector<const char*>(argv + optind, argv + argc), ' ');
    }

    return RemoteShell(use_shell_protocol, shell_type_arg, escape_char, command);
}

<<<<<<< HEAD
static int adb_download_buffer(const char* service, const char* filename) {
    std::string content;
    if (!android::base::ReadFileToString(filename, &content)) {
        fprintf(stderr, "error: couldn't read %s: %s\n", filename, strerror(errno));
        return -1;
    }

    const uint8_t* data = reinterpret_cast<const uint8_t*>(content.data());
    unsigned sz = content.size();

=======
static int adb_sideload_legacy(const char* filename, int in_fd, int size) {
>>>>>>> 3d879b10
    std::string error;
    int out_fd = adb_connect(android::base::StringPrintf("sideload:%d", size), &error);
    if (out_fd < 0) {
        fprintf(stderr, "adb: pre-KitKat sideload connection failed: %s\n", error.c_str());
        return -1;
    }

    int opt = CHUNK_SIZE;
<<<<<<< HEAD
    opt = adb_setsockopt(fd, SOL_SOCKET, SO_SNDBUF, (const void *) &opt, sizeof(opt));

    unsigned total = sz;
    const uint8_t* ptr = reinterpret_cast<const uint8_t*>(data);

    const char* x = strrchr(service, ':');
    if (x) service = x + 1;

    while (sz > 0) {
        unsigned xfer = (sz > CHUNK_SIZE) ? CHUNK_SIZE : sz;
        if (!WriteFdExactly(fd, ptr, xfer)) {
            std::string error;
            adb_status(fd, &error);
            fprintf(stderr,"* failed to write data '%s' *\n", error.c_str());
            adb_close(fd);
            return -1;
        }
        sz -= xfer;
        ptr += xfer;
        printf("sending: '%s' %4d%%    \r", filename, (int)(100LL - ((100LL * sz) / (total))));
=======
    opt = adb_setsockopt(out_fd, SOL_SOCKET, SO_SNDBUF, &opt, sizeof(opt));

    char buf[CHUNK_SIZE];
    int total = size;
    while (size > 0) {
        unsigned xfer = (size > CHUNK_SIZE) ? CHUNK_SIZE : size;
        if (!ReadFdExactly(in_fd, buf, xfer)) {
            fprintf(stderr, "adb: failed to read data from %s: %s\n", filename, strerror(errno));
            adb_close(out_fd);
            return -1;
        }
        if (!WriteFdExactly(out_fd, buf, xfer)) {
            std::string error;
            adb_status(out_fd, &error);
            fprintf(stderr, "adb: failed to write data: %s\n", error.c_str());
            adb_close(out_fd);
            return -1;
        }
        size -= xfer;
        printf("sending: '%s' %4d%%    \r", filename, (int)(100LL - ((100LL * size) / (total))));
>>>>>>> 3d879b10
        fflush(stdout);
    }
    printf("\n");

    if (!adb_status(out_fd, &error)) {
        fprintf(stderr, "adb: error response: %s\n", error.c_str());
        adb_close(out_fd);
        return -1;
    }

    adb_close(out_fd);
    return 0;
}

#define SIDELOAD_HOST_BLOCK_SIZE (CHUNK_SIZE)

/*
 * The sideload-host protocol serves the data in a file (given on the
 * command line) to the client, using a simple protocol:
 *
 * - The connect message includes the total number of bytes in the
 *   file and a block size chosen by us.
 *
 * - The other side sends the desired block number as eight decimal
 *   digits (eg "00000023" for block 23).  Blocks are numbered from
 *   zero.
 *
 * - We send back the data of the requested block.  The last block is
 *   likely to be partial; when the last block is requested we only
 *   send the part of the block that exists, it's not padded up to the
 *   block size.
 *
 * - When the other side sends "DONEDONE" instead of a block number,
 *   we hang up.
 */
static int adb_sideload_host(const char* filename) {
<<<<<<< HEAD
    fprintf(stderr, "opening '%s'...\n", filename);
    struct stat sb;
    if (stat(filename, &sb) == -1) {
        fprintf(stderr, "failed to stat file %s: %s\n", filename, strerror(errno));
=======
    // TODO: use a LinePrinter instead...
    struct stat sb;
    if (stat(filename, &sb) == -1) {
        fprintf(stderr, "adb: failed to stat file %s: %s\n", filename, strerror(errno));
>>>>>>> 3d879b10
        return -1;
    }
    unique_fd package_fd(adb_open(filename, O_RDONLY));
    if (package_fd == -1) {
<<<<<<< HEAD
        fprintf(stderr, "failed to open file %s: %s\n", filename, strerror(errno));
        return -1;
    }

    fprintf(stderr, "connecting...\n");
=======
        fprintf(stderr, "adb: failed to open file %s: %s\n", filename, strerror(errno));
        return -1;
    }

>>>>>>> 3d879b10
    std::string service = android::base::StringPrintf(
        "sideload-host:%d:%d", static_cast<int>(sb.st_size), SIDELOAD_HOST_BLOCK_SIZE);
    std::string error;
    unique_fd device_fd(adb_connect(service, &error));
    if (device_fd < 0) {
        // Try falling back to the older (<= K) sideload method. Maybe this
        // is an older device that doesn't support sideload-host.
<<<<<<< HEAD
        fprintf(stderr, "falling back to older sideload method...\n");
        return adb_download_buffer("sideload", filename);
=======
        fprintf(stderr, "adb: sideload connection failed: %s\n", error.c_str());
        fprintf(stderr, "adb: trying pre-KitKat sideload method...\n");
        return adb_sideload_legacy(filename, package_fd, static_cast<int>(sb.st_size));
>>>>>>> 3d879b10
    }

    int opt = SIDELOAD_HOST_BLOCK_SIZE;
    adb_setsockopt(device_fd, SOL_SOCKET, SO_SNDBUF, &opt, sizeof(opt));

    char buf[SIDELOAD_HOST_BLOCK_SIZE];

    size_t xfer = 0;
    int last_percent = -1;
    while (true) {
        if (!ReadFdExactly(device_fd, buf, 8)) {
<<<<<<< HEAD
            fprintf(stderr, "* failed to read command: %s\n", strerror(errno));
=======
            fprintf(stderr, "adb: failed to read command: %s\n", strerror(errno));
>>>>>>> 3d879b10
            return -1;
        }
        buf[8] = '\0';

        if (strcmp("DONEDONE", buf) == 0) {
            printf("\rTotal xfer: %.2fx%*s\n",
                   static_cast<double>(xfer) / (sb.st_size ? sb.st_size : 1),
                   static_cast<int>(strlen(filename) + 10), "");
            return 0;
        }

        int block = strtol(buf, NULL, 10);

        size_t offset = block * SIDELOAD_HOST_BLOCK_SIZE;
        if (offset >= static_cast<size_t>(sb.st_size)) {
<<<<<<< HEAD
            fprintf(stderr, "* attempt to read block %d past end\n", block);
=======
            fprintf(stderr, "adb: failed to read block %d past end\n", block);
>>>>>>> 3d879b10
            return -1;
        }

        size_t to_write = SIDELOAD_HOST_BLOCK_SIZE;
        if ((offset + SIDELOAD_HOST_BLOCK_SIZE) > static_cast<size_t>(sb.st_size)) {
            to_write = sb.st_size - offset;
        }

        if (adb_lseek(package_fd, offset, SEEK_SET) != static_cast<int>(offset)) {
<<<<<<< HEAD
            fprintf(stderr, "* failed to seek to package block: %s\n", strerror(errno));
            return -1;
        }
        if (!ReadFdExactly(package_fd, buf, to_write)) {
            fprintf(stderr, "* failed to read package block: %s\n", strerror(errno));
=======
            fprintf(stderr, "adb: failed to seek to package block: %s\n", strerror(errno));
            return -1;
        }
        if (!ReadFdExactly(package_fd, buf, to_write)) {
            fprintf(stderr, "adb: failed to read package block: %s\n", strerror(errno));
>>>>>>> 3d879b10
            return -1;
        }

        if (!WriteFdExactly(device_fd, buf, to_write)) {
            adb_status(device_fd, &error);
<<<<<<< HEAD
            fprintf(stderr,"* failed to write data '%s' *\n", error.c_str());
=======
            fprintf(stderr, "adb: failed to write data '%s' *\n", error.c_str());
>>>>>>> 3d879b10
            return -1;
        }
        xfer += to_write;

        // For normal OTA packages, we expect to transfer every byte
        // twice, plus a bit of overhead (one read during
        // verification, one read of each byte for installation, plus
        // extra access to things like the zip central directory).
        // This estimate of the completion becomes 100% when we've
        // transferred ~2.13 (=100/47) times the package size.
        int percent = static_cast<int>(xfer * 47LL / (sb.st_size ? sb.st_size : 1));
        if (percent != last_percent) {
            printf("\rserving: '%s'  (~%d%%)    ", filename, percent);
            fflush(stdout);
            last_percent = percent;
        }
    }
}

/**
 * Run ppp in "notty" mode against a resource listed as the first parameter
 * eg:
 *
 * ppp dev:/dev/omap_csmi_tty0 <ppp options>
 *
 */
static int ppp(int argc, const char** argv) {
#if defined(_WIN32)
    fprintf(stderr, "error: adb %s not implemented on Win32\n", argv[0]);
    return -1;
#else
    if (argc < 2) return syntax_error("adb %s <adb service name> [ppp opts]", argv[0]);

    const char* adb_service_name = argv[1];
    std::string error;
    int fd = adb_connect(adb_service_name, &error);
    if (fd < 0) {
        fprintf(stderr, "adb: could not open adb service %s: %s\n", adb_service_name, error.c_str());
        return 1;
    }

    pid_t pid = fork();

    if (pid < 0) {
        perror("from fork()");
        return 1;
    } else if (pid == 0) {
        int err;
        int i;
        const char **ppp_args;

        // copy args
        ppp_args = (const char **) alloca(sizeof(char *) * argc + 1);
        ppp_args[0] = "pppd";
        for (i = 2 ; i < argc ; i++) {
            //argv[2] and beyond become ppp_args[1] and beyond
            ppp_args[i - 1] = argv[i];
        }
        ppp_args[i-1] = NULL;

        // child side

        dup2(fd, STDIN_FILENO);
        dup2(fd, STDOUT_FILENO);
        adb_close(STDERR_FILENO);
        adb_close(fd);

        err = execvp("pppd", (char * const *)ppp_args);

        if (err < 0) {
            perror("execing pppd");
        }
        exit(-1);
    } else {
        // parent side

        adb_close(fd);
        return 0;
    }
#endif /* !defined(_WIN32) */
}

static bool wait_for_device(const char* service) {
    std::vector<std::string> components = android::base::Split(service, "-");
    if (components.size() < 3 || components.size() > 4) {
        fprintf(stderr, "adb: couldn't parse 'wait-for' command: %s\n", service);
        return false;
    }

    TransportType t;
    adb_get_transport(&t, nullptr, nullptr);

    // Was the caller vague about what they'd like us to wait for?
    // If so, check they weren't more specific in their choice of transport type.
    if (components.size() == 3) {
        auto it = components.begin() + 2;
        if (t == kTransportUsb) {
            components.insert(it, "usb");
        } else if (t == kTransportLocal) {
            components.insert(it, "local");
        } else {
            components.insert(it, "any");
        }
    } else if (components[2] != "any" && components[2] != "local" && components[2] != "usb") {
        fprintf(stderr, "adb: unknown type %s; expected 'any', 'local', or 'usb'\n",
                components[2].c_str());
        return false;
    }

    if (components[3] != "any" && components[3] != "bootloader" && components[3] != "device" &&
        components[3] != "recovery" && components[3] != "sideload") {
        fprintf(stderr,
                "adb: unknown state %s; "
                "expected 'any', 'bootloader', 'device', 'recovery', or 'sideload'\n",
                components[3].c_str());
        return false;
    }

    std::string cmd = format_host_command(android::base::Join(components, "-").c_str());
    return adb_command(cmd);
}

static bool adb_root(const char* command) {
    std::string error;

    unique_fd fd(adb_connect(android::base::StringPrintf("%s:", command), &error));
    if (fd < 0) {
        fprintf(stderr, "adb: unable to connect for %s: %s\n", command, error.c_str());
        return false;
    }

    // Figure out whether we actually did anything.
    char buf[256];
    char* cur = buf;
    ssize_t bytes_left = sizeof(buf);
    while (bytes_left > 0) {
        ssize_t bytes_read = adb_read(fd, cur, bytes_left);
        if (bytes_read == 0) {
            break;
        } else if (bytes_read < 0) {
            fprintf(stderr, "adb: error while reading for %s: %s\n", command, strerror(errno));
            return false;
        }
        cur += bytes_read;
        bytes_left -= bytes_read;
    }

    if (bytes_left == 0) {
        fprintf(stderr, "adb: unexpected output length for %s\n", command);
        return false;
    }

    fflush(stdout);
    WriteFdExactly(STDOUT_FILENO, buf, sizeof(buf) - bytes_left);
    if (cur != buf && strstr(buf, "restarting") == nullptr) {
        return true;
    }

    // Give adbd some time to kill itself and come back up.
    // We can't use wait-for-device because devices (e.g. adb over network) might not come back.
    std::this_thread::sleep_for(3s);
    return true;
}

int send_shell_command(const std::string& command, bool disable_shell_protocol,
                       StandardStreamsCallbackInterface* callback) {
    int fd;
    bool use_shell_protocol = false;

    while (true) {
        bool attempt_connection = true;

        // Use shell protocol if it's supported and the caller doesn't explicitly
        // disable it.
        if (!disable_shell_protocol) {
            FeatureSet features;
            std::string error;
            if (adb_get_feature_set(&features, &error)) {
                use_shell_protocol = CanUseFeature(features, kFeatureShell2);
            } else {
                // Device was unreachable.
                attempt_connection = false;
            }
        }

        if (attempt_connection) {
            std::string error;
            std::string service_string = ShellServiceString(use_shell_protocol, "", command);

            fd = adb_connect(service_string, &error);
            if (fd >= 0) {
                break;
            }
        }

        fprintf(stderr, "- waiting for device -\n");
        if (!wait_for_device("wait-for-device")) {
            return 1;
        }
    }

    int exit_code = read_and_dump(fd, use_shell_protocol, callback);

    if (adb_close(fd) < 0) {
        PLOG(ERROR) << "failure closing FD " << fd;
    }

    return exit_code;
}

static int logcat(int argc, const char** argv) {
    char* log_tags = getenv("ANDROID_LOG_TAGS");
    std::string quoted = escape_arg(log_tags == nullptr ? "" : log_tags);

    std::string cmd = "export ANDROID_LOG_TAGS=\"" + quoted + "\"; exec logcat";

    if (!strcmp(argv[0], "longcat")) {
        cmd += " -v long";
    }

    --argc;
    ++argv;
    while (argc-- > 0) {
        cmd += " " + escape_arg(*argv++);
    }

    // No need for shell protocol with logcat, always disable for simplicity.
    return send_shell_command(cmd, true);
}

static void write_zeros(int bytes, int fd) {
    int old_stdin_mode = -1;
    int old_stdout_mode = -1;
    char* buf = (char*) calloc(1, bytes);
    if (buf == nullptr) fatal("couldn't allocate buffer for write_zeros");

    D("write_zeros(%d) -> %d", bytes, fd);

    stdinout_raw_prologue(-1, fd, old_stdin_mode, old_stdout_mode);

    if (fd == STDOUT_FILENO) {
        fwrite(buf, 1, bytes, stdout);
        fflush(stdout);
    } else {
        adb_write(fd, buf, bytes);
    }

    stdinout_raw_prologue(-1, fd, old_stdin_mode, old_stdout_mode);

    D("write_zeros() finished");
    free(buf);
}

static int backup(int argc, const char** argv) {
    const char* filename = "backup.ab";

    /* find, extract, and use any -f argument */
    for (int i = 1; i < argc; i++) {
        if (!strcmp("-f", argv[i])) {
            if (i == argc - 1) return syntax_error("backup -f passed with no filename");
            filename = argv[i+1];
            for (int j = i+2; j <= argc; ) {
                argv[i++] = argv[j++];
            }
            argc -= 2;
            argv[argc] = NULL;
        }
    }

    // Bare "adb backup" or "adb backup -f filename" are not valid invocations ---
    // a list of packages is required.
    if (argc < 2) return syntax_error("backup either needs a list of packages or -all/-shared");

    adb_unlink(filename);
    int outFd = adb_creat(filename, 0640);
    if (outFd < 0) {
        fprintf(stderr, "adb: backup unable to create file '%s': %s\n", filename, strerror(errno));
        return EXIT_FAILURE;
    }

    std::string cmd = "backup:";
    --argc;
    ++argv;
    while (argc-- > 0) {
        cmd += " " + escape_arg(*argv++);
    }

    D("backup. filename=%s cmd=%s", filename, cmd.c_str());
    std::string error;
    int fd = adb_connect(cmd, &error);
    if (fd < 0) {
        fprintf(stderr, "adb: unable to connect for backup: %s\n", error.c_str());
        adb_close(outFd);
        return EXIT_FAILURE;
    }

    fprintf(stdout, "Now unlock your device and confirm the backup operation...\n");
    fflush(stdout);

    copy_to_file(fd, outFd);

    adb_close(fd);
    adb_close(outFd);
    return EXIT_SUCCESS;
}

static int restore(int argc, const char** argv) {
    if (argc != 2) return syntax_error("restore requires an argument");

    const char* filename = argv[1];
    int tarFd = adb_open(filename, O_RDONLY);
    if (tarFd < 0) {
        fprintf(stderr, "adb: unable to open file %s: %s\n", filename, strerror(errno));
        return -1;
    }

    std::string error;
    int fd = adb_connect("restore:", &error);
    if (fd < 0) {
        fprintf(stderr, "adb: unable to connect for restore: %s\n", error.c_str());
        adb_close(tarFd);
        return -1;
    }

    fprintf(stdout, "Now unlock your device and confirm the restore operation.\n");
    fflush(stdout);

    copy_to_file(tarFd, fd);

    // Provide an in-band EOD marker in case the archive file is malformed
    write_zeros(512*2, fd);

    // Wait until the other side finishes, or it'll get sent SIGHUP.
    copy_to_file(fd, STDOUT_FILENO);

    adb_close(fd);
    adb_close(tarFd);
    return 0;
}

static void parse_push_pull_args(const char** arg, int narg, std::vector<const char*>* srcs,
                                 const char** dst, bool* copy_attrs, bool* sync) {
    *copy_attrs = false;

    srcs->clear();
    bool ignore_flags = false;
    while (narg > 0) {
        if (ignore_flags || *arg[0] != '-') {
            srcs->push_back(*arg);
        } else {
            if (!strcmp(*arg, "-p")) {
                // Silently ignore for backwards compatibility.
            } else if (!strcmp(*arg, "-a")) {
                *copy_attrs = true;
            } else if (!strcmp(*arg, "--sync")) {
                if (sync != nullptr) {
                    *sync = true;
                }
            } else if (!strcmp(*arg, "--")) {
                ignore_flags = true;
            } else {
                syntax_error("unrecognized option '%s'", *arg);
                exit(1);
            }
        }
        ++arg;
        --narg;
    }

    if (srcs->size() > 1) {
        *dst = srcs->back();
        srcs->pop_back();
    }
}

static int adb_connect_command(const std::string& command) {
    std::string error;
    int fd = adb_connect(command, &error);
    if (fd < 0) {
        fprintf(stderr, "error: %s\n", error.c_str());
        return 1;
    }
    read_and_dump(fd);
    adb_close(fd);
    return 0;
}

static int adb_query_command(const std::string& command) {
    std::string result;
    std::string error;
    if (!adb_query(command, &result, &error)) {
        fprintf(stderr, "error: %s\n", error.c_str());
        return 1;
    }
    printf("%s\n", result.c_str());
    return 0;
}

// Disallow stdin, stdout, and stderr.
static bool _is_valid_ack_reply_fd(const int ack_reply_fd) {
#ifdef _WIN32
    const HANDLE ack_reply_handle = cast_int_to_handle(ack_reply_fd);
    return (GetStdHandle(STD_INPUT_HANDLE) != ack_reply_handle) &&
           (GetStdHandle(STD_OUTPUT_HANDLE) != ack_reply_handle) &&
           (GetStdHandle(STD_ERROR_HANDLE) != ack_reply_handle);
#else
    return ack_reply_fd > 2;
#endif
}

static bool _use_legacy_install() {
    FeatureSet features;
    std::string error;
    if (!adb_get_feature_set(&features, &error)) {
        fprintf(stderr, "error: %s\n", error.c_str());
        return true;
    }
    return !CanUseFeature(features, kFeatureCmd);
}

int adb_commandline(int argc, const char** argv) {
    int no_daemon = 0;
    int is_daemon = 0;
    int is_server = 0;
    int r;
    TransportType transport_type = kTransportAny;
    int ack_reply_fd = -1;

#if !defined(_WIN32)
    // We'd rather have EPIPE than SIGPIPE.
    signal(SIGPIPE, SIG_IGN);
#endif

    const char* server_host_str = nullptr;
    const char* server_port_str = nullptr;
    const char* server_socket_str = nullptr;

    // We need to check for -d and -e before we look at $ANDROID_SERIAL.
    const char* serial = nullptr;
    TransportId transport_id = 0;

    while (argc > 0) {
        if (!strcmp(argv[0],"server")) {
            is_server = 1;
        } else if (!strcmp(argv[0],"nodaemon")) {
            no_daemon = 1;
        } else if (!strcmp(argv[0], "fork-server")) {
            /* this is a special flag used only when the ADB client launches the ADB Server */
            is_daemon = 1;
        } else if (!strcmp(argv[0], "--reply-fd")) {
            if (argc < 2) return syntax_error("--reply-fd requires an argument");
            const char* reply_fd_str = argv[1];
            argc--;
            argv++;
            ack_reply_fd = strtol(reply_fd_str, nullptr, 10);
            if (!_is_valid_ack_reply_fd(ack_reply_fd)) {
                fprintf(stderr, "adb: invalid reply fd \"%s\"\n", reply_fd_str);
                return 1;
            }
        } else if (!strncmp(argv[0], "-s", 2)) {
            if (isdigit(argv[0][2])) {
                serial = argv[0] + 2;
            } else {
                if (argc < 2 || argv[0][2] != '\0') return syntax_error("-s requires an argument");
                serial = argv[1];
                argc--;
                argv++;
            }
        } else if (!strncmp(argv[0], "-t", 2)) {
            const char* id;
            if (isdigit(argv[0][2])) {
                id = argv[0] + 2;
            } else {
                id = argv[1];
                argc--;
                argv++;
            }
            transport_id = strtoll(id, const_cast<char**>(&id), 10);
            if (*id != '\0') {
                return syntax_error("invalid transport id");
            }
        } else if (!strcmp(argv[0],"-d")) {
            transport_type = kTransportUsb;
        } else if (!strcmp(argv[0],"-e")) {
            transport_type = kTransportLocal;
        } else if (!strcmp(argv[0],"-a")) {
            gListenAll = 1;
        } else if (!strncmp(argv[0], "-H", 2)) {
            if (argv[0][2] == '\0') {
                if (argc < 2) return syntax_error("-H requires an argument");
                server_host_str = argv[1];
                argc--;
                argv++;
            } else {
                server_host_str = argv[0] + 2;
            }
        } else if (!strncmp(argv[0], "-P", 2)) {
            if (argv[0][2] == '\0') {
                if (argc < 2) return syntax_error("-P requires an argument");
                server_port_str = argv[1];
                argc--;
                argv++;
            } else {
                server_port_str = argv[0] + 2;
            }
        } else if (!strcmp(argv[0], "-L")) {
            if (argc < 2) return syntax_error("-L requires an argument");
            server_socket_str = argv[1];
            argc--;
            argv++;
        } else {
            /* out of recognized modifiers and flags */
            break;
        }
        argc--;
        argv++;
    }

    if ((server_host_str || server_port_str) && server_socket_str) {
        return syntax_error("-L is incompatible with -H or -P");
    }

    // If -L, -H, or -P are specified, ignore environment variables.
    // Otherwise, prefer ADB_SERVER_SOCKET over ANDROID_ADB_SERVER_ADDRESS/PORT.
    if (!server_host_str && !server_port_str && !server_socket_str) {
        server_socket_str = getenv("ADB_SERVER_SOCKET");
    }

    if (!server_socket_str) {
        // tcp:1234 and tcp:localhost:1234 are different with -a, so don't default to localhost
        server_host_str = server_host_str ? server_host_str : getenv("ANDROID_ADB_SERVER_ADDRESS");

        int server_port = DEFAULT_ADB_PORT;
        server_port_str = server_port_str ? server_port_str : getenv("ANDROID_ADB_SERVER_PORT");
        if (server_port_str && strlen(server_port_str) > 0) {
            if (!android::base::ParseInt(server_port_str, &server_port, 1, 65535)) {
                fprintf(stderr,
                        "adb: Env var ANDROID_ADB_SERVER_PORT must be a positive"
                        " number less than 65535. Got \"%s\"\n",
                        server_port_str);
                exit(1);
            }
        }

        int rc;
        char* temp;
        if (server_host_str) {
            rc = asprintf(&temp, "tcp:%s:%d", server_host_str, server_port);
        } else {
            rc = asprintf(&temp, "tcp:%d", server_port);
        }
        if (rc < 0) {
            fatal("failed to allocate server socket specification");
        }
        server_socket_str = temp;
    }

    adb_set_socket_spec(server_socket_str);

    // If none of -d, -e, or -s were specified, try $ANDROID_SERIAL.
    if (transport_type == kTransportAny && serial == nullptr) {
        serial = getenv("ANDROID_SERIAL");
    }

    adb_set_transport(transport_type, serial, transport_id);

    if (is_server) {
        if (no_daemon || is_daemon) {
            if (is_daemon && (ack_reply_fd == -1)) {
                fprintf(stderr, "reply fd for adb server to client communication not specified.\n");
                return 1;
            }
            r = adb_server_main(is_daemon, server_socket_str, ack_reply_fd);
        } else {
            r = launch_server(server_socket_str);
        }
        if (r) {
            fprintf(stderr,"* could not start server *\n");
        }
        return r;
    }

    if (argc == 0) {
        help();
        return 1;
    }

    /* handle wait-for-* prefix */
    if (!strncmp(argv[0], "wait-for-", strlen("wait-for-"))) {
        const char* service = argv[0];

        if (!wait_for_device(service)) {
            return 1;
        }

        // Allow a command to be run after wait-for-device,
        // e.g. 'adb wait-for-device shell'.
        if (argc == 1) {
            return 0;
        }

        /* Fall through */
        argc--;
        argv++;
    }

    /* adb_connect() commands */
    if (!strcmp(argv[0], "devices")) {
        const char *listopt;
        if (argc < 2) {
            listopt = "";
        } else if (argc == 2 && !strcmp(argv[1], "-l")) {
            listopt = argv[1];
        } else {
            return syntax_error("adb devices [-l]");
        }

        std::string query = android::base::StringPrintf("host:%s%s", argv[0], listopt);
        printf("List of devices attached\n");
        return adb_query_command(query);
    }
    else if (!strcmp(argv[0], "connect")) {
        if (argc != 2) return syntax_error("adb connect <host>[:<port>]");

        std::string query = android::base::StringPrintf("host:connect:%s", argv[1]);
        return adb_query_command(query);
    }
    else if (!strcmp(argv[0], "disconnect")) {
        if (argc > 2) return syntax_error("adb disconnect [<host>[:<port>]]");

        std::string query = android::base::StringPrintf("host:disconnect:%s",
                                                        (argc == 2) ? argv[1] : "");
        return adb_query_command(query);
    }
    else if (!strcmp(argv[0], "emu")) {
        return adb_send_emulator_command(argc, argv, serial);
    }
    else if (!strcmp(argv[0], "shell")) {
        return adb_shell(argc, argv);
    }
    else if (!strcmp(argv[0], "exec-in") || !strcmp(argv[0], "exec-out")) {
        int exec_in = !strcmp(argv[0], "exec-in");

        if (argc < 2) return syntax_error("adb %s command", argv[0]);

        std::string cmd = "exec:";
        cmd += argv[1];
        argc -= 2;
        argv += 2;
        while (argc-- > 0) {
            cmd += " " + escape_arg(*argv++);
        }

        std::string error;
        int fd = adb_connect(cmd, &error);
        if (fd < 0) {
            fprintf(stderr, "error: %s\n", error.c_str());
            return -1;
        }

        if (exec_in) {
            copy_to_file(STDIN_FILENO, fd);
        } else {
            copy_to_file(fd, STDOUT_FILENO);
        }

        adb_close(fd);
        return 0;
    }
    else if (!strcmp(argv[0], "kill-server")) {
        return adb_kill_server() ? 0 : 1;
    }
    else if (!strcmp(argv[0], "sideload")) {
        if (argc != 2) return syntax_error("sideload requires an argument");
        if (adb_sideload_host(argv[1])) {
            return 1;
        } else {
            return 0;
        }
    } else if (!strcmp(argv[0], "tcpip")) {
        if (argc != 2) return syntax_error("tcpip requires an argument");
        int port;
        if (!android::base::ParseInt(argv[1], &port, 1, 65535)) {
            return syntax_error("tcpip: invalid port: %s", argv[1]);
        }
        return adb_connect_command(android::base::StringPrintf("tcpip:%d", port));
    }
    else if (!strcmp(argv[0], "remount") ||
             !strcmp(argv[0], "reboot") ||
             !strcmp(argv[0], "reboot-bootloader") ||
             !strcmp(argv[0], "usb") ||
             !strcmp(argv[0], "disable-verity") ||
             !strcmp(argv[0], "enable-verity")) {
        std::string command;
        if (!strcmp(argv[0], "reboot-bootloader")) {
            command = "reboot:bootloader";
        } else if (argc > 1) {
            command = android::base::StringPrintf("%s:%s", argv[0], argv[1]);
        } else {
            command = android::base::StringPrintf("%s:", argv[0]);
        }
        return adb_connect_command(command);
    } else if (!strcmp(argv[0], "root") || !strcmp(argv[0], "unroot")) {
        return adb_root(argv[0]) ? 0 : 1;
    } else if (!strcmp(argv[0], "bugreport")) {
        Bugreport bugreport;
        return bugreport.DoIt(argc, argv);
    } else if (!strcmp(argv[0], "forward") || !strcmp(argv[0], "reverse")) {
        bool reverse = !strcmp(argv[0], "reverse");
        ++argv;
        --argc;
        if (argc < 1) return syntax_error("%s requires an argument", argv[0]);

        // Determine the <host-prefix> for this command.
        std::string host_prefix;
        if (reverse) {
            host_prefix = "reverse";
        } else {
            if (serial) {
                host_prefix = android::base::StringPrintf("host-serial:%s", serial);
            } else if (transport_type == kTransportUsb) {
                host_prefix = "host-usb";
            } else if (transport_type == kTransportLocal) {
                host_prefix = "host-local";
            } else {
                host_prefix = "host";
            }
        }

        std::string cmd, error;
        if (strcmp(argv[0], "--list") == 0) {
            if (argc != 1) return syntax_error("--list doesn't take any arguments");
            return adb_query_command(host_prefix + ":list-forward");
        } else if (strcmp(argv[0], "--remove-all") == 0) {
            if (argc != 1) return syntax_error("--remove-all doesn't take any arguments");
            cmd = host_prefix + ":killforward-all";
        } else if (strcmp(argv[0], "--remove") == 0) {
            // forward --remove <local>
            if (argc != 2) return syntax_error("--remove requires an argument");
            cmd = host_prefix + ":killforward:" + argv[1];
        } else if (strcmp(argv[0], "--no-rebind") == 0) {
            // forward --no-rebind <local> <remote>
            if (argc != 3) return syntax_error("--no-rebind takes two arguments");
            if (forward_targets_are_valid(argv[1], argv[2], &error)) {
                cmd = host_prefix + ":forward:norebind:" + argv[1] + ";" + argv[2];
            }
        } else {
            // forward <local> <remote>
            if (argc != 2) return syntax_error("forward takes two arguments");
            if (forward_targets_are_valid(argv[0], argv[1], &error)) {
                cmd = host_prefix + ":forward:" + argv[0] + ";" + argv[1];
            }
        }

        if (!error.empty()) {
            fprintf(stderr, "error: %s\n", error.c_str());
            return 1;
        }

        int fd = adb_connect(cmd, &error);
        if (fd < 0 || !adb_status(fd, &error)) {
            adb_close(fd);
            fprintf(stderr, "error: %s\n", error.c_str());
            return 1;
        }

        // Server or device may optionally return a resolved TCP port number.
        std::string resolved_port;
        if (ReadProtocolString(fd, &resolved_port, &error) && !resolved_port.empty()) {
            printf("%s\n", resolved_port.c_str());
        }

        ReadOrderlyShutdown(fd);
        return 0;
    }
    /* do_sync_*() commands */
    else if (!strcmp(argv[0], "ls")) {
        if (argc != 2) return syntax_error("ls requires an argument");
        return do_sync_ls(argv[1]) ? 0 : 1;
    }
    else if (!strcmp(argv[0], "push")) {
        bool copy_attrs = false;
        bool sync = false;
        std::vector<const char*> srcs;
        const char* dst = nullptr;

        parse_push_pull_args(&argv[1], argc - 1, &srcs, &dst, &copy_attrs, &sync);
        if (srcs.empty() || !dst) return syntax_error("push requires an argument");
        return do_sync_push(srcs, dst, sync) ? 0 : 1;
    }
    else if (!strcmp(argv[0], "pull")) {
        bool copy_attrs = false;
        std::vector<const char*> srcs;
        const char* dst = ".";

        parse_push_pull_args(&argv[1], argc - 1, &srcs, &dst, &copy_attrs, nullptr);
        if (srcs.empty()) return syntax_error("pull requires an argument");
        return do_sync_pull(srcs, dst, copy_attrs) ? 0 : 1;
    }
    else if (!strcmp(argv[0], "install")) {
        if (argc < 2) return syntax_error("install requires an argument");
        if (_use_legacy_install()) {
            return install_app_legacy(argc, argv);
        }
        return install_app(argc, argv);
    }
    else if (!strcmp(argv[0], "install-multiple")) {
        if (argc < 2) return syntax_error("install-multiple requires an argument");
        return install_multiple_app(argc, argv);
    }
    else if (!strcmp(argv[0], "uninstall")) {
        if (argc < 2) return syntax_error("uninstall requires an argument");
        if (_use_legacy_install()) {
            return uninstall_app_legacy(argc, argv);
        }
        return uninstall_app(argc, argv);
    }
    else if (!strcmp(argv[0], "sync")) {
        std::string src;
        bool list_only = false;
        if (argc < 2) {
            // No local path was specified.
            src = "";
        } else if (argc >= 2 && strcmp(argv[1], "-l") == 0) {
            list_only = true;
            if (argc == 3) {
                src = argv[2];
            } else {
                src = "";
            }
        } else if (argc == 2) {
            // A local path or "android"/"data" arg was specified.
            src = argv[1];
        } else {
            return syntax_error("adb sync [-l] [PARTITION]");
        }

        if (src == "all") src = "";

        if (src != "" &&
            src != "system" && src != "data" && src != "vendor" && src != "oem") {
            return syntax_error("don't know how to sync %s partition", src.c_str());
        }

        std::string system_src_path = product_file("system");
        std::string data_src_path = product_file("data");
        std::string vendor_src_path = product_file("vendor");
        std::string oem_src_path = product_file("oem");

        bool okay = true;
        if (okay && (src.empty() || src == "system")) {
            okay = do_sync_sync(system_src_path, "/system", list_only);
        }
        if (okay && (src.empty() || src == "vendor") && directory_exists(vendor_src_path)) {
            okay = do_sync_sync(vendor_src_path, "/vendor", list_only);
        }
        if (okay && (src.empty() || src == "oem") && directory_exists(oem_src_path)) {
            okay = do_sync_sync(oem_src_path, "/oem", list_only);
        }
        if (okay && (src.empty() || src == "data")) {
            okay = do_sync_sync(data_src_path, "/data", list_only);
        }
        return okay ? 0 : 1;
    }
    /* passthrough commands */
    else if (!strcmp(argv[0],"get-state") ||
        !strcmp(argv[0],"get-serialno") ||
        !strcmp(argv[0],"get-devpath"))
    {
        return adb_query_command(format_host_command(argv[0]));
    }
    /* other commands */
    else if (!strcmp(argv[0],"logcat") || !strcmp(argv[0],"lolcat") || !strcmp(argv[0],"longcat")) {
        return logcat(argc, argv);
    }
    else if (!strcmp(argv[0],"ppp")) {
        return ppp(argc, argv);
    }
    else if (!strcmp(argv[0], "start-server")) {
        std::string error;
        const int result = adb_connect("host:start-server", &error);
        if (result < 0) {
            fprintf(stderr, "error: %s\n", error.c_str());
        }
        return result;
    }
    else if (!strcmp(argv[0], "backup")) {
        return backup(argc, argv);
    }
    else if (!strcmp(argv[0], "restore")) {
        return restore(argc, argv);
    }
    else if (!strcmp(argv[0], "keygen")) {
        if (argc != 2) return syntax_error("keygen requires an argument");
        // Always print key generation information for keygen command.
        adb_trace_enable(AUTH);
        return adb_auth_keygen(argv[1]);
    }
    else if (!strcmp(argv[0], "jdwp")) {
        return adb_connect_command("jdwp");
    }
    else if (!strcmp(argv[0], "track-jdwp")) {
        return adb_connect_command("track-jdwp");
    }
    else if (!strcmp(argv[0], "track-devices")) {
        return adb_connect_command("host:track-devices");
    }


    /* "adb /?" is a common idiom under Windows */
    else if (!strcmp(argv[0], "--help") || !strcmp(argv[0], "help") || !strcmp(argv[0], "/?")) {
        help();
        return 0;
    }
    else if (!strcmp(argv[0], "--version") || !strcmp(argv[0], "version")) {
        fprintf(stdout, "%s", adb_version().c_str());
        return 0;
    } else if (!strcmp(argv[0], "features")) {
        // Only list the features common to both the adb client and the device.
        FeatureSet features;
        std::string error;
        if (!adb_get_feature_set(&features, &error)) {
            fprintf(stderr, "error: %s\n", error.c_str());
            return 1;
        }

        for (const std::string& name : features) {
            if (CanUseFeature(features, name)) {
                printf("%s\n", name.c_str());
            }
        }
        return 0;
    } else if (!strcmp(argv[0], "host-features")) {
        return adb_query_command("host:host-features");
    } else if (!strcmp(argv[0], "reconnect")) {
        if (argc == 1) {
            return adb_query_command(format_host_command(argv[0]));
        } else if (argc == 2) {
            if (!strcmp(argv[1], "device")) {
                std::string err;
                adb_connect("reconnect", &err);
                return 0;
            } else if (!strcmp(argv[1], "offline")) {
                std::string err;
                return adb_query_command("host:reconnect-offline");
            } else {
                return syntax_error("adb reconnect [device|offline]");
            }
        }
    }

    syntax_error("unknown command %s", argv[0]);
    return 1;
}

static int uninstall_app(int argc, const char** argv) {
    // 'adb uninstall' takes the same arguments as 'cmd package uninstall' on device
    std::string cmd = "cmd package";
    while (argc-- > 0) {
        // deny the '-k' option until the remaining data/cache can be removed with adb/UI
        if (strcmp(*argv, "-k") == 0) {
            printf(
                "The -k option uninstalls the application while retaining the data/cache.\n"
                "At the moment, there is no way to remove the remaining data.\n"
                "You will have to reinstall the application with the same signature, and fully uninstall it.\n"
                "If you truly wish to continue, execute 'adb shell cmd package uninstall -k'.\n");
            return EXIT_FAILURE;
        }
        cmd += " " + escape_arg(*argv++);
    }

    return send_shell_command(cmd, false);
}

static int install_app(int argc, const char** argv) {
    // The last argument must be the APK file
    const char* file = argv[argc - 1];
    if (!android::base::EndsWithIgnoreCase(file, ".apk")) {
        return syntax_error("filename doesn't end .apk: %s", file);
    }

    struct stat sb;
    if (stat(file, &sb) == -1) {
        fprintf(stderr, "adb: failed to stat %s: %s\n", file, strerror(errno));
        return 1;
    }

    int localFd = adb_open(file, O_RDONLY);
    if (localFd < 0) {
        fprintf(stderr, "adb: failed to open %s: %s\n", file, strerror(errno));
        return 1;
    }

    std::string error;
    std::string cmd = "exec:cmd package";

    // don't copy the APK name, but, copy the rest of the arguments as-is
    while (argc-- > 1) {
        cmd += " " + escape_arg(std::string(*argv++));
    }

    // add size parameter [required for streaming installs]
    // do last to override any user specified value
    cmd += " " + android::base::StringPrintf("-S %" PRIu64, static_cast<uint64_t>(sb.st_size));

    int remoteFd = adb_connect(cmd, &error);
    if (remoteFd < 0) {
        fprintf(stderr, "adb: connect error for write: %s\n", error.c_str());
        adb_close(localFd);
        return 1;
    }

    char buf[BUFSIZ];
    copy_to_file(localFd, remoteFd);
    read_status_line(remoteFd, buf, sizeof(buf));

    adb_close(localFd);
    adb_close(remoteFd);

    if (!strncmp("Success", buf, 7)) {
        fputs(buf, stdout);
        return 0;
    }
    fprintf(stderr, "adb: failed to install %s: %s", file, buf);
    return 1;
}

static int install_multiple_app(int argc, const char** argv) {
    // Find all APK arguments starting at end.
    // All other arguments passed through verbatim.
    int first_apk = -1;
    uint64_t total_size = 0;
    for (int i = argc - 1; i >= 0; i--) {
        const char* file = argv[i];

        if (android::base::EndsWithIgnoreCase(file, ".apk")) {
            struct stat sb;
            if (stat(file, &sb) != -1) total_size += sb.st_size;
            first_apk = i;
        } else {
            break;
        }
    }

    if (first_apk == -1) return syntax_error("need APK file on command line");

    std::string install_cmd;
    if (_use_legacy_install()) {
        install_cmd = "exec:pm";
    } else {
        install_cmd = "exec:cmd package";
    }

    std::string cmd = android::base::StringPrintf("%s install-create -S %" PRIu64, install_cmd.c_str(), total_size);
    for (int i = 1; i < first_apk; i++) {
        cmd += " " + escape_arg(argv[i]);
    }

    // Create install session
    std::string error;
    int fd = adb_connect(cmd, &error);
    if (fd < 0) {
        fprintf(stderr, "adb: connect error for create: %s\n", error.c_str());
        return EXIT_FAILURE;
    }
    char buf[BUFSIZ];
    read_status_line(fd, buf, sizeof(buf));
    adb_close(fd);

    int session_id = -1;
    if (!strncmp("Success", buf, 7)) {
        char* start = strrchr(buf, '[');
        char* end = strrchr(buf, ']');
        if (start && end) {
            *end = '\0';
            session_id = strtol(start + 1, NULL, 10);
        }
    }
    if (session_id < 0) {
        fprintf(stderr, "adb: failed to create session\n");
        fputs(buf, stderr);
        return EXIT_FAILURE;
    }

    // Valid session, now stream the APKs
    int success = 1;
    for (int i = first_apk; i < argc; i++) {
        const char* file = argv[i];
        struct stat sb;
        if (stat(file, &sb) == -1) {
            fprintf(stderr, "adb: failed to stat %s: %s\n", file, strerror(errno));
            success = 0;
            goto finalize_session;
        }

        std::string cmd = android::base::StringPrintf(
                "%s install-write -S %" PRIu64 " %d %d_%s -",
                install_cmd.c_str(), static_cast<uint64_t>(sb.st_size), session_id, i,
                android::base::Basename(file).c_str());

        int localFd = adb_open(file, O_RDONLY);
        if (localFd < 0) {
            fprintf(stderr, "adb: failed to open %s: %s\n", file, strerror(errno));
            success = 0;
            goto finalize_session;
        }

        std::string error;
        int remoteFd = adb_connect(cmd, &error);
        if (remoteFd < 0) {
            fprintf(stderr, "adb: connect error for write: %s\n", error.c_str());
            adb_close(localFd);
            success = 0;
            goto finalize_session;
        }

        copy_to_file(localFd, remoteFd);
        read_status_line(remoteFd, buf, sizeof(buf));

        adb_close(localFd);
        adb_close(remoteFd);

        if (strncmp("Success", buf, 7)) {
            fprintf(stderr, "adb: failed to write %s\n", file);
            fputs(buf, stderr);
            success = 0;
            goto finalize_session;
        }
    }

finalize_session:
    // Commit session if we streamed everything okay; otherwise abandon
    std::string service =
            android::base::StringPrintf("%s install-%s %d",
                                        install_cmd.c_str(), success ? "commit" : "abandon", session_id);
    fd = adb_connect(service, &error);
    if (fd < 0) {
        fprintf(stderr, "adb: connect error for finalize: %s\n", error.c_str());
        return EXIT_FAILURE;
    }
    read_status_line(fd, buf, sizeof(buf));
    adb_close(fd);

    if (!strncmp("Success", buf, 7)) {
        fputs(buf, stdout);
        return 0;
    }
    fprintf(stderr, "adb: failed to finalize session\n");
    fputs(buf, stderr);
    return EXIT_FAILURE;
}

static int pm_command(int argc, const char** argv) {
    std::string cmd = "pm";

    while (argc-- > 0) {
        cmd += " " + escape_arg(*argv++);
    }

    return send_shell_command(cmd, false);
}

static int uninstall_app_legacy(int argc, const char** argv) {
    /* if the user choose the -k option, we refuse to do it until devices are
       out with the option to uninstall the remaining data somehow (adb/ui) */
    int i;
    for (i = 1; i < argc; i++) {
        if (!strcmp(argv[i], "-k")) {
            printf(
                "The -k option uninstalls the application while retaining the data/cache.\n"
                "At the moment, there is no way to remove the remaining data.\n"
                "You will have to reinstall the application with the same signature, and fully uninstall it.\n"
                "If you truly wish to continue, execute 'adb shell pm uninstall -k'\n.");
            return EXIT_FAILURE;
        }
    }

    /* 'adb uninstall' takes the same arguments as 'pm uninstall' on device */
    return pm_command(argc, argv);
}

static int delete_file(const std::string& filename) {
    std::string cmd = "rm -f " + escape_arg(filename);
    return send_shell_command(cmd, false);
}

static int install_app_legacy(int argc, const char** argv) {
    static const char *const DATA_DEST = "/data/local/tmp/%s";
    static const char *const SD_DEST = "/sdcard/tmp/%s";
    const char* where = DATA_DEST;

    for (int i = 1; i < argc; i++) {
        if (!strcmp(argv[i], "-s")) {
            where = SD_DEST;
        }
    }

    // Find last APK argument.
    // All other arguments passed through verbatim.
    int last_apk = -1;
    for (int i = argc - 1; i >= 0; i--) {
        if (android::base::EndsWithIgnoreCase(argv[i], ".apk")) {
            last_apk = i;
            break;
        }
    }

    if (last_apk == -1) return syntax_error("need APK file on command line");

    int result = -1;
    std::vector<const char*> apk_file = {argv[last_apk]};
    std::string apk_dest = android::base::StringPrintf(
        where, android::base::Basename(argv[last_apk]).c_str());
    if (!do_sync_push(apk_file, apk_dest.c_str(), false)) goto cleanup_apk;
    argv[last_apk] = apk_dest.c_str(); /* destination name, not source location */
    result = pm_command(argc, argv);

cleanup_apk:
    delete_file(apk_dest);
    return result;
}<|MERGE_RESOLUTION|>--- conflicted
+++ resolved
@@ -89,16 +89,8 @@
         " -a         listen on all network interfaces, not just localhost\n"
         " -d         use USB device (error if multiple devices connected)\n"
         " -e         use TCP/IP device (error if multiple TCP/IP devices available)\n"
-<<<<<<< HEAD
-        " -s SERIAL\n"
-        "     use device with given serial number (overrides $ANDROID_SERIAL)\n"
-        " -p PRODUCT\n"
-        "     name or path ('angler'/'out/target/product/angler');\n"
-        "     default $ANDROID_PRODUCT_OUT\n"
-=======
         " -s SERIAL  use device with given serial (overrides $ANDROID_SERIAL)\n"
         " -t ID      use device with given transport id\n"
->>>>>>> 3d879b10
         " -H         name of adb server host [default=localhost]\n"
         " -P         port of adb server [default=5037]\n"
         " -L SOCKET  listen on given socket for adb server [default=tcp:localhost:5037]\n"
@@ -782,20 +774,7 @@
     return RemoteShell(use_shell_protocol, shell_type_arg, escape_char, command);
 }
 
-<<<<<<< HEAD
-static int adb_download_buffer(const char* service, const char* filename) {
-    std::string content;
-    if (!android::base::ReadFileToString(filename, &content)) {
-        fprintf(stderr, "error: couldn't read %s: %s\n", filename, strerror(errno));
-        return -1;
-    }
-
-    const uint8_t* data = reinterpret_cast<const uint8_t*>(content.data());
-    unsigned sz = content.size();
-
-=======
 static int adb_sideload_legacy(const char* filename, int in_fd, int size) {
->>>>>>> 3d879b10
     std::string error;
     int out_fd = adb_connect(android::base::StringPrintf("sideload:%d", size), &error);
     if (out_fd < 0) {
@@ -804,28 +783,6 @@
     }
 
     int opt = CHUNK_SIZE;
-<<<<<<< HEAD
-    opt = adb_setsockopt(fd, SOL_SOCKET, SO_SNDBUF, (const void *) &opt, sizeof(opt));
-
-    unsigned total = sz;
-    const uint8_t* ptr = reinterpret_cast<const uint8_t*>(data);
-
-    const char* x = strrchr(service, ':');
-    if (x) service = x + 1;
-
-    while (sz > 0) {
-        unsigned xfer = (sz > CHUNK_SIZE) ? CHUNK_SIZE : sz;
-        if (!WriteFdExactly(fd, ptr, xfer)) {
-            std::string error;
-            adb_status(fd, &error);
-            fprintf(stderr,"* failed to write data '%s' *\n", error.c_str());
-            adb_close(fd);
-            return -1;
-        }
-        sz -= xfer;
-        ptr += xfer;
-        printf("sending: '%s' %4d%%    \r", filename, (int)(100LL - ((100LL * sz) / (total))));
-=======
     opt = adb_setsockopt(out_fd, SOL_SOCKET, SO_SNDBUF, &opt, sizeof(opt));
 
     char buf[CHUNK_SIZE];
@@ -846,7 +803,6 @@
         }
         size -= xfer;
         printf("sending: '%s' %4d%%    \r", filename, (int)(100LL - ((100LL * size) / (total))));
->>>>>>> 3d879b10
         fflush(stdout);
     }
     printf("\n");
@@ -883,33 +839,18 @@
  *   we hang up.
  */
 static int adb_sideload_host(const char* filename) {
-<<<<<<< HEAD
-    fprintf(stderr, "opening '%s'...\n", filename);
-    struct stat sb;
-    if (stat(filename, &sb) == -1) {
-        fprintf(stderr, "failed to stat file %s: %s\n", filename, strerror(errno));
-=======
     // TODO: use a LinePrinter instead...
     struct stat sb;
     if (stat(filename, &sb) == -1) {
         fprintf(stderr, "adb: failed to stat file %s: %s\n", filename, strerror(errno));
->>>>>>> 3d879b10
         return -1;
     }
     unique_fd package_fd(adb_open(filename, O_RDONLY));
     if (package_fd == -1) {
-<<<<<<< HEAD
-        fprintf(stderr, "failed to open file %s: %s\n", filename, strerror(errno));
-        return -1;
-    }
-
-    fprintf(stderr, "connecting...\n");
-=======
         fprintf(stderr, "adb: failed to open file %s: %s\n", filename, strerror(errno));
         return -1;
     }
 
->>>>>>> 3d879b10
     std::string service = android::base::StringPrintf(
         "sideload-host:%d:%d", static_cast<int>(sb.st_size), SIDELOAD_HOST_BLOCK_SIZE);
     std::string error;
@@ -917,14 +858,9 @@
     if (device_fd < 0) {
         // Try falling back to the older (<= K) sideload method. Maybe this
         // is an older device that doesn't support sideload-host.
-<<<<<<< HEAD
-        fprintf(stderr, "falling back to older sideload method...\n");
-        return adb_download_buffer("sideload", filename);
-=======
         fprintf(stderr, "adb: sideload connection failed: %s\n", error.c_str());
         fprintf(stderr, "adb: trying pre-KitKat sideload method...\n");
         return adb_sideload_legacy(filename, package_fd, static_cast<int>(sb.st_size));
->>>>>>> 3d879b10
     }
 
     int opt = SIDELOAD_HOST_BLOCK_SIZE;
@@ -936,11 +872,7 @@
     int last_percent = -1;
     while (true) {
         if (!ReadFdExactly(device_fd, buf, 8)) {
-<<<<<<< HEAD
-            fprintf(stderr, "* failed to read command: %s\n", strerror(errno));
-=======
             fprintf(stderr, "adb: failed to read command: %s\n", strerror(errno));
->>>>>>> 3d879b10
             return -1;
         }
         buf[8] = '\0';
@@ -956,11 +888,7 @@
 
         size_t offset = block * SIDELOAD_HOST_BLOCK_SIZE;
         if (offset >= static_cast<size_t>(sb.st_size)) {
-<<<<<<< HEAD
-            fprintf(stderr, "* attempt to read block %d past end\n", block);
-=======
             fprintf(stderr, "adb: failed to read block %d past end\n", block);
->>>>>>> 3d879b10
             return -1;
         }
 
@@ -970,29 +898,17 @@
         }
 
         if (adb_lseek(package_fd, offset, SEEK_SET) != static_cast<int>(offset)) {
-<<<<<<< HEAD
-            fprintf(stderr, "* failed to seek to package block: %s\n", strerror(errno));
-            return -1;
-        }
-        if (!ReadFdExactly(package_fd, buf, to_write)) {
-            fprintf(stderr, "* failed to read package block: %s\n", strerror(errno));
-=======
             fprintf(stderr, "adb: failed to seek to package block: %s\n", strerror(errno));
             return -1;
         }
         if (!ReadFdExactly(package_fd, buf, to_write)) {
             fprintf(stderr, "adb: failed to read package block: %s\n", strerror(errno));
->>>>>>> 3d879b10
             return -1;
         }
 
         if (!WriteFdExactly(device_fd, buf, to_write)) {
             adb_status(device_fd, &error);
-<<<<<<< HEAD
-            fprintf(stderr,"* failed to write data '%s' *\n", error.c_str());
-=======
             fprintf(stderr, "adb: failed to write data '%s' *\n", error.c_str());
->>>>>>> 3d879b10
             return -1;
         }
         xfer += to_write;
