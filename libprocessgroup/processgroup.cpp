/*
 *  Copyright 2014 Google, Inc
 *
 *  Licensed under the Apache License, Version 2.0 (the "License");
 *  you may not use this file except in compliance with the License.
 *  You may obtain a copy of the License at
 *
 *      http://www.apache.org/licenses/LICENSE-2.0
 *
 *  Unless required by applicable law or agreed to in writing, software
 *  distributed under the License is distributed on an "AS IS" BASIS,
 *  WITHOUT WARRANTIES OR CONDITIONS OF ANY KIND, either express or implied.
 *  See the License for the specific language governing permissions and
 *  limitations under the License.
 */

//#define LOG_NDEBUG 0
#define LOG_TAG "libprocessgroup"

#include <assert.h>
#include <dirent.h>
#include <errno.h>
#include <fcntl.h>
#include <inttypes.h>
#include <poll.h>
#include <signal.h>
#include <stdio.h>
#include <stdlib.h>
#include <sys/stat.h>
#include <sys/types.h>
#include <unistd.h>

#include <chrono>
#include <cstring>
#include <map>
#include <memory>
#include <mutex>
#include <set>
#include <string>
#include <thread>

#include <android-base/file.h>
#include <android-base/logging.h>
#include <android-base/properties.h>
#include <android-base/stringprintf.h>
#include <android-base/strings.h>
#include <cutils/android_filesystem_config.h>
#include <processgroup/processgroup.h>
#include <task_profiles.h>

using android::base::GetBoolProperty;
using android::base::StartsWith;
using android::base::StringPrintf;
using android::base::WriteStringToFile;

using namespace std::chrono_literals;

#define PROCESSGROUP_CGROUP_PROCS_FILE "cgroup.procs"
<<<<<<< HEAD
=======
#define PROCESSGROUP_CGROUP_KILL_FILE "cgroup.kill"
>>>>>>> 7341ffba
#define PROCESSGROUP_CGROUP_EVENTS_FILE "cgroup.events"

bool CgroupsAvailable() {
    static bool cgroups_available = access("/proc/cgroups", F_OK) == 0;
    return cgroups_available;
}

bool CgroupGetControllerPath(const std::string& cgroup_name, std::string* path) {
    auto controller = CgroupMap::GetInstance().FindController(cgroup_name);

    if (!controller.HasValue()) {
        return false;
    }

    if (path) {
        *path = controller.path();
    }

    return true;
}

static std::string ConvertUidToPath(const char* cgroup, uid_t uid) {
    return StringPrintf("%s/uid_%u", cgroup, uid);
}

static std::string ConvertUidPidToPath(const char* cgroup, uid_t uid, int pid) {
    return StringPrintf("%s/uid_%u/pid_%d", cgroup, uid, pid);
}

static bool CgroupKillAvailable() {
    static std::once_flag f;
    static bool cgroup_kill_available = false;
    std::call_once(f, []() {
        std::string cg_kill;
        CgroupGetControllerPath(CGROUPV2_HIERARCHY_NAME, &cg_kill);
        // cgroup.kill is not on the root cgroup, so check a non-root cgroup that should always
        // exist
        cg_kill = ConvertUidToPath(cg_kill.c_str(), AID_ROOT) + '/' + PROCESSGROUP_CGROUP_KILL_FILE;
        cgroup_kill_available = access(cg_kill.c_str(), F_OK) == 0;
    });

    return cgroup_kill_available;
}

static bool CgroupGetMemcgAppsPath(std::string* path) {
    CgroupController controller = CgroupMap::GetInstance().FindController("memory");

    if (!controller.HasValue()) {
        return false;
    }

    if (path) {
        *path = controller.path();
        if (controller.version() == 1) {
            *path += "/apps";
        }
    }

    return true;
}

bool CgroupGetControllerFromPath(const std::string& path, std::string* cgroup_name) {
    auto controller = CgroupMap::GetInstance().FindControllerByPath(path);

    if (!controller.HasValue()) {
        return false;
    }

    if (cgroup_name) {
        *cgroup_name = controller.name();
    }

    return true;
}

bool CgroupGetAttributePath(const std::string& attr_name, std::string* path) {
    const TaskProfiles& tp = TaskProfiles::GetInstance();
    const IProfileAttribute* attr = tp.GetAttribute(attr_name);

    if (attr == nullptr) {
        return false;
    }

    if (path) {
        *path = StringPrintf("%s/%s", attr->controller()->path(), attr->file_name().c_str());
    }

    return true;
}

bool CgroupGetAttributePathForTask(const std::string& attr_name, int tid, std::string* path) {
    const TaskProfiles& tp = TaskProfiles::GetInstance();
    const IProfileAttribute* attr = tp.GetAttribute(attr_name);

    if (attr == nullptr) {
        return false;
    }

    if (!attr->GetPathForTask(tid, path)) {
        LOG(ERROR) << "Failed to find cgroup for tid " << tid;
        return false;
    }

    return true;
}

bool UsePerAppMemcg() {
    bool low_ram_device = GetBoolProperty("ro.config.low_ram", false);
    return GetBoolProperty("ro.config.per_app_memcg", low_ram_device);
}

static bool isMemoryCgroupSupported() {
    static bool memcg_supported = CgroupMap::GetInstance().FindController("memory").IsUsable();

    return memcg_supported;
}

void DropTaskProfilesResourceCaching() {
    TaskProfiles::GetInstance().DropResourceCaching(ProfileAction::RCT_TASK);
    TaskProfiles::GetInstance().DropResourceCaching(ProfileAction::RCT_PROCESS);
}

bool SetProcessProfiles(uid_t uid, pid_t pid, const std::vector<std::string>& profiles) {
    return TaskProfiles::GetInstance().SetProcessProfiles(
            uid, pid, std::span<const std::string>(profiles), false);
}

bool SetProcessProfiles(uid_t uid, pid_t pid, std::initializer_list<std::string_view> profiles) {
    return TaskProfiles::GetInstance().SetProcessProfiles(
            uid, pid, std::span<const std::string_view>(profiles), false);
}

bool SetProcessProfiles(uid_t uid, pid_t pid, std::span<const std::string_view> profiles) {
    return TaskProfiles::GetInstance().SetProcessProfiles(uid, pid, profiles, false);
}

bool SetProcessProfilesCached(uid_t uid, pid_t pid, const std::vector<std::string>& profiles) {
    return TaskProfiles::GetInstance().SetProcessProfiles(
            uid, pid, std::span<const std::string>(profiles), true);
}

bool SetTaskProfiles(int tid, const std::vector<std::string>& profiles, bool use_fd_cache) {
    return TaskProfiles::GetInstance().SetTaskProfiles(tid, std::span<const std::string>(profiles),
                                                       use_fd_cache);
}

bool SetTaskProfiles(int tid, std::initializer_list<std::string_view> profiles, bool use_fd_cache) {
    return TaskProfiles::GetInstance().SetTaskProfiles(
            tid, std::span<const std::string_view>(profiles), use_fd_cache);
}

bool SetTaskProfiles(int tid, std::span<const std::string_view> profiles, bool use_fd_cache) {
    return TaskProfiles::GetInstance().SetTaskProfiles(tid, profiles, use_fd_cache);
}

// C wrapper for SetProcessProfiles.
// No need to have this in the header file because this function is specifically for crosvm. Crosvm
// which is written in Rust has its own declaration of this foreign function and doesn't rely on the
// header. See
// https://chromium-review.googlesource.com/c/chromiumos/platform/crosvm/+/3574427/5/src/linux/android.rs#12
extern "C" bool android_set_process_profiles(uid_t uid, pid_t pid, size_t num_profiles,
                                             const char* profiles[]) {
    std::vector<std::string_view> profiles_;
    profiles_.reserve(num_profiles);
    for (size_t i = 0; i < num_profiles; i++) {
        profiles_.emplace_back(profiles[i]);
    }
    return SetProcessProfiles(uid, pid, std::span<const std::string_view>(profiles_));
}

bool SetUserProfiles(uid_t uid, const std::vector<std::string>& profiles) {
    return TaskProfiles::GetInstance().SetUserProfiles(uid, std::span<const std::string>(profiles),
                                                       false);
}

<<<<<<< HEAD
static std::string ConvertUidToPath(const char* cgroup, uid_t uid) {
    return StringPrintf("%s/uid_%u", cgroup, uid);
}

static std::string ConvertUidPidToPath(const char* cgroup, uid_t uid, int pid) {
    return StringPrintf("%s/uid_%u/pid_%d", cgroup, uid, pid);
}

=======
>>>>>>> 7341ffba
static int RemoveCgroup(const char* cgroup, uid_t uid, int pid) {
    auto path = ConvertUidPidToPath(cgroup, uid, pid);
    int ret = TEMP_FAILURE_RETRY(rmdir(path.c_str()));

    if (!ret && uid >= AID_ISOLATED_START && uid <= AID_ISOLATED_END) {
        // Isolated UIDs are unlikely to be reused soon after removal,
        // so free up the kernel resources for the UID level cgroup.
        path = ConvertUidToPath(cgroup, uid);
        ret = TEMP_FAILURE_RETRY(rmdir(path.c_str()));
    }

    if (ret < 0 && errno == ENOENT) {
        // This function is idempoetent, but still warn here.
        LOG(WARNING) << "RemoveCgroup: " << path << " does not exist.";
        ret = 0;
    }

    return ret;
}

static bool RemoveEmptyUidCgroups(const std::string& uid_path) {
    std::unique_ptr<DIR, decltype(&closedir)> uid(opendir(uid_path.c_str()), closedir);
    bool empty = true;
    if (uid != NULL) {
        dirent* dir;
        while ((dir = readdir(uid.get())) != nullptr) {
            if (dir->d_type != DT_DIR) {
                continue;
            }

            if (!StartsWith(dir->d_name, "pid_")) {
                continue;
            }

            auto path = StringPrintf("%s/%s", uid_path.c_str(), dir->d_name);
            LOG(VERBOSE) << "Removing " << path;
            if (rmdir(path.c_str()) == -1) {
                if (errno != EBUSY) {
                    PLOG(WARNING) << "Failed to remove " << path;
                }
                empty = false;
            }
        }
    }
    return empty;
}

void removeAllEmptyProcessGroups() {
    LOG(VERBOSE) << "removeAllEmptyProcessGroups()";

    std::vector<std::string> cgroups;
    std::string path, memcg_apps_path;

    if (CgroupGetControllerPath(CGROUPV2_HIERARCHY_NAME, &path)) {
        cgroups.push_back(path);
    }
    if (CgroupGetMemcgAppsPath(&memcg_apps_path) && memcg_apps_path != path) {
        cgroups.push_back(memcg_apps_path);
    }

    for (std::string cgroup_root_path : cgroups) {
        std::unique_ptr<DIR, decltype(&closedir)> root(opendir(cgroup_root_path.c_str()), closedir);
        if (root == NULL) {
            PLOG(ERROR) << __func__ << " failed to open " << cgroup_root_path;
        } else {
            dirent* dir;
            while ((dir = readdir(root.get())) != nullptr) {
                if (dir->d_type != DT_DIR) {
                    continue;
                }

                if (!StartsWith(dir->d_name, "uid_")) {
                    continue;
                }

                auto path = StringPrintf("%s/%s", cgroup_root_path.c_str(), dir->d_name);
                if (!RemoveEmptyUidCgroups(path)) {
                    LOG(VERBOSE) << "Skip removing " << path;
                    continue;
                }
                LOG(VERBOSE) << "Removing " << path;
                if (rmdir(path.c_str()) == -1 && errno != EBUSY) {
                    PLOG(WARNING) << "Failed to remove " << path;
                }
            }
        }
    }
}

/**
 * Process groups are primarily created by the Zygote, meaning that uid/pid groups are created by
 * the user root. Ownership for the newly created cgroup and all of its files must thus be
 * transferred for the user/group passed as uid/gid before system_server can properly access them.
 */
static bool MkdirAndChown(const std::string& path, mode_t mode, uid_t uid, gid_t gid) {
    if (mkdir(path.c_str(), mode) == -1) {
        if (errno == EEXIST) {
            // Directory already exists and permissions have been set at the time it was created
            return true;
        }
        return false;
    }

    auto dir = std::unique_ptr<DIR, decltype(&closedir)>(opendir(path.c_str()), closedir);

    if (dir == NULL) {
        PLOG(ERROR) << "opendir failed for " << path;
        goto err;
    }

    struct dirent* dir_entry;
    while ((dir_entry = readdir(dir.get()))) {
        if (!strcmp("..", dir_entry->d_name)) {
            continue;
        }

        std::string file_path = path + "/" + dir_entry->d_name;

        if (lchown(file_path.c_str(), uid, gid) < 0) {
            PLOG(ERROR) << "lchown failed for " << file_path;
            goto err;
        }

        if (fchmodat(AT_FDCWD, file_path.c_str(), mode, AT_SYMLINK_NOFOLLOW) != 0) {
            PLOG(ERROR) << "fchmodat failed for " << file_path;
            goto err;
        }
    }

    return true;
err:
    int saved_errno = errno;
    rmdir(path.c_str());
    errno = saved_errno;

    return false;
}

bool sendSignalToProcessGroup(uid_t uid, int initialPid, int signal) {
    std::set<pid_t> pgids, pids;

    if (CgroupsAvailable()) {
        std::string hierarchy_root_path, cgroup_v2_path;
        CgroupGetControllerPath(CGROUPV2_HIERARCHY_NAME, &hierarchy_root_path);
        cgroup_v2_path = ConvertUidPidToPath(hierarchy_root_path.c_str(), uid, initialPid);

<<<<<<< HEAD
        LOG(VERBOSE) << "Using " << PROCESSGROUP_CGROUP_PROCS_FILE << " to signal (" << signal
                     << ") " << cgroup_v2_path;

        // We separate all of the pids in the cgroup into those pids that are also the leaders of
        // process groups (stored in the pgids set) and those that are not (stored in the pids set).
        const auto procsfilepath = cgroup_v2_path + '/' + PROCESSGROUP_CGROUP_PROCS_FILE;
        std::unique_ptr<FILE, decltype(&fclose)> fp(fopen(procsfilepath.c_str(), "re"), fclose);
        if (!fp) {
            // This should only happen if the cgroup has already been removed with a successful call
            // to killProcessGroup. Callers should only retry sendSignalToProcessGroup or
            // killProcessGroup calls if they fail without ENOENT.
            PLOG(ERROR) << "Failed to open " << procsfilepath;
            kill(-initialPid, signal);
            return false;
        }

=======
        if (signal == SIGKILL && CgroupKillAvailable()) {
            LOG(VERBOSE) << "Using " << PROCESSGROUP_CGROUP_KILL_FILE << " to SIGKILL "
                         << cgroup_v2_path;

            // We need to kill the process group in addition to the cgroup. For normal apps they
            // should completely overlap, but system_server kills depend on process group kills to
            // take down apps which are in their own cgroups and not individually targeted.
            if (kill(-initialPid, signal) == -1 && errno != ESRCH) {
                PLOG(WARNING) << "kill(" << -initialPid << ", " << signal << ") failed";
            }

            const std::string killfilepath = cgroup_v2_path + '/' + PROCESSGROUP_CGROUP_KILL_FILE;
            if (WriteStringToFile("1", killfilepath)) {
                return true;
            } else {
                PLOG(ERROR) << "Failed to write 1 to " << killfilepath;
                // Fallback to cgroup.procs below
            }
        }

        // Since cgroup.kill only sends SIGKILLs, we read cgroup.procs to find each process to
        // signal individually. This is more costly than using cgroup.kill for SIGKILLs.
        LOG(VERBOSE) << "Using " << PROCESSGROUP_CGROUP_PROCS_FILE << " to signal (" << signal
                     << ") " << cgroup_v2_path;

        // We separate all of the pids in the cgroup into those pids that are also the leaders of
        // process groups (stored in the pgids set) and those that are not (stored in the pids set).
        const auto procsfilepath = cgroup_v2_path + '/' + PROCESSGROUP_CGROUP_PROCS_FILE;
        std::unique_ptr<FILE, decltype(&fclose)> fp(fopen(procsfilepath.c_str(), "re"), fclose);
        if (!fp) {
            // This should only happen if the cgroup has already been removed with a successful call
            // to killProcessGroup. Callers should only retry sendSignalToProcessGroup or
            // killProcessGroup calls if they fail without ENOENT.
            PLOG(ERROR) << "Failed to open " << procsfilepath;
            kill(-initialPid, signal);
            return false;
        }

>>>>>>> 7341ffba
        pid_t pid;
        bool file_is_empty = true;
        while (fscanf(fp.get(), "%d\n", &pid) == 1 && pid >= 0) {
            file_is_empty = false;
            if (pid == 0) {
                // Should never happen...  but if it does, trying to kill this
                // will boomerang right back and kill us!  Let's not let that happen.
                LOG(WARNING)
                        << "Yikes, we've been told to kill pid 0!  How about we don't do that?";
                continue;
            }
            pid_t pgid = getpgid(pid);
            if (pgid == -1) PLOG(ERROR) << "getpgid(" << pid << ") failed";
            if (pgid == pid) {
                pgids.emplace(pid);
            } else {
                pids.emplace(pid);
            }
        }
        if (!file_is_empty) {
            // Erase all pids that will be killed when we kill the process groups.
            for (auto it = pids.begin(); it != pids.end();) {
                pid_t pgid = getpgid(*it);
                if (pgids.count(pgid) == 1) {
                    it = pids.erase(it);
                } else {
                    ++it;
                }
            }
        }
    }

    pgids.emplace(initialPid);

    // Kill all process groups.
    for (const auto pgid : pgids) {
        LOG(VERBOSE) << "Killing process group " << -pgid << " in uid " << uid
                     << " as part of process cgroup " << initialPid;

        if (kill(-pgid, signal) == -1 && errno != ESRCH) {
            PLOG(WARNING) << "kill(" << -pgid << ", " << signal << ") failed";
        }
    }

    // Kill remaining pids.
    for (const auto pid : pids) {
        LOG(VERBOSE) << "Killing pid " << pid << " in uid " << uid << " as part of process cgroup "
                     << initialPid;

        if (kill(pid, signal) == -1 && errno != ESRCH) {
            PLOG(WARNING) << "kill(" << pid << ", " << signal << ") failed";
        }
    }

    return true;
<<<<<<< HEAD
}

template <typename T>
static std::chrono::milliseconds toMillisec(T&& duration) {
    return std::chrono::duration_cast<std::chrono::milliseconds>(duration);
}

enum class populated_status
{
    populated,
    not_populated,
    error
};

=======
}

template <typename T>
static std::chrono::milliseconds toMillisec(T&& duration) {
    return std::chrono::duration_cast<std::chrono::milliseconds>(duration);
}

enum class populated_status
{
    populated,
    not_populated,
    error
};

>>>>>>> 7341ffba
static populated_status cgroupIsPopulated(int events_fd) {
    const std::string POPULATED_KEY("populated ");
    const std::string::size_type MAX_EVENTS_FILE_SIZE = 32;

    std::string buf;
    buf.resize(MAX_EVENTS_FILE_SIZE);
    ssize_t len = TEMP_FAILURE_RETRY(pread(events_fd, buf.data(), buf.size(), 0));
    if (len == -1) {
        PLOG(ERROR) << "Could not read cgroup.events: ";
        // Potentially ENODEV if the cgroup has been removed since we opened this file, but that
        // shouldn't have happened yet.
        return populated_status::error;
    }

    if (len == 0) {
        LOG(ERROR) << "cgroup.events EOF";
        return populated_status::error;
    }

    buf.resize(len);

    const std::string::size_type pos = buf.find(POPULATED_KEY);
    if (pos == std::string::npos) {
        LOG(ERROR) << "Could not find populated key in cgroup.events";
        return populated_status::error;
    }

    if (pos + POPULATED_KEY.size() + 1 > len) {
        LOG(ERROR) << "Partial read of cgroup.events";
        return populated_status::error;
    }

    return buf[pos + POPULATED_KEY.size()] == '1' ?
        populated_status::populated : populated_status::not_populated;
}

// The default timeout of 2200ms comes from the default number of retries in a previous
// implementation of this function. The default retry value was 40 for killing and 400 for cgroup
// removal with 5ms sleeps between each retry.
static int KillProcessGroup(
        uid_t uid, int initialPid, int signal, bool once = false,
        std::chrono::steady_clock::time_point until = std::chrono::steady_clock::now() + 2200ms) {
    CHECK_GE(uid, 0);
    CHECK_GT(initialPid, 0);

    // Always attempt to send a kill signal to at least the initialPid, at least once, regardless of
    // whether its cgroup exists or not. This should only be necessary if a bug results in the
    // migration of the targeted process out of its cgroup, which we will also attempt to kill.
    const bool signal_ret = sendSignalToProcessGroup(uid, initialPid, signal);

    if (!CgroupsAvailable() || !signal_ret) return signal_ret ? 0 : -1;

    std::string hierarchy_root_path;
    CgroupGetControllerPath(CGROUPV2_HIERARCHY_NAME, &hierarchy_root_path);

    const std::string cgroup_v2_path =
            ConvertUidPidToPath(hierarchy_root_path.c_str(), uid, initialPid);

    const std::string eventsfile = cgroup_v2_path + '/' + PROCESSGROUP_CGROUP_EVENTS_FILE;
    android::base::unique_fd events_fd(open(eventsfile.c_str(), O_RDONLY));
    if (events_fd.get() == -1) {
        PLOG(WARNING) << "Error opening " << eventsfile << " for KillProcessGroup";
        return -1;
    }

    struct pollfd fds = {
        .fd = events_fd,
        .events = POLLPRI,
    };

    const std::chrono::steady_clock::time_point start = std::chrono::steady_clock::now();

    // The primary reason to loop here is to capture any new forks or migrations that could occur
    // after we send signals to the original set of processes, but before all of those processes
    // exit and the cgroup becomes unpopulated, or before we remove the cgroup. We try hard to
    // ensure this completes successfully to avoid permanent memory leaks, but we still place a
    // large default upper bound on the amount of time we spend in this loop. The amount of CPU
    // contention, and the amount of work that needs to be done in do_exit for each process
    // determines how long this will take.
    int ret;
    do {
        populated_status populated;
        while ((populated = cgroupIsPopulated(events_fd.get())) == populated_status::populated &&
               std::chrono::steady_clock::now() < until) {

            sendSignalToProcessGroup(uid, initialPid, signal);
            if (once) {
                populated = cgroupIsPopulated(events_fd.get());
                break;
            }

            const std::chrono::steady_clock::time_point poll_start =
                    std::chrono::steady_clock::now();
<<<<<<< HEAD

            if (poll_start < until)
                ret = TEMP_FAILURE_RETRY(poll(&fds, 1, toMillisec(until - poll_start).count()));

            if (ret == -1) {
                // Fallback to 5ms sleeps if poll fails
                PLOG(ERROR) << "Poll on " << eventsfile << "failed";
                const std::chrono::steady_clock::time_point now = std::chrono::steady_clock::now();
                if (now < until)
                    std::this_thread::sleep_for(std::min(5ms, toMillisec(until - now)));
            }

=======

            if (poll_start < until)
                ret = TEMP_FAILURE_RETRY(poll(&fds, 1, toMillisec(until - poll_start).count()));

            if (ret == -1) {
                // Fallback to 5ms sleeps if poll fails
                PLOG(ERROR) << "Poll on " << eventsfile << "failed";
                const std::chrono::steady_clock::time_point now = std::chrono::steady_clock::now();
                if (now < until)
                    std::this_thread::sleep_for(std::min(5ms, toMillisec(until - now)));
            }

>>>>>>> 7341ffba
            LOG(VERBOSE) << "Waited "
                         << toMillisec(std::chrono::steady_clock::now() - poll_start).count()
                         << " ms for " << eventsfile << " poll";
        }

        const std::chrono::milliseconds kill_duration =
                toMillisec(std::chrono::steady_clock::now() - start);

        if (populated == populated_status::populated) {
            LOG(WARNING) << "Still waiting on process(es) to exit for cgroup " << cgroup_v2_path
                         << " after " << kill_duration.count() << " ms";
            // We'll still try the cgroup removal below which we expect to log an error.
        } else if (populated == populated_status::not_populated) {
            LOG(VERBOSE) << "Killed all processes under cgroup " << cgroup_v2_path
                         << " after " << kill_duration.count() << " ms";
        }

        ret = RemoveCgroup(hierarchy_root_path.c_str(), uid, initialPid);
        if (ret)
            PLOG(ERROR) << "Unable to remove cgroup " << cgroup_v2_path;
        else
            LOG(INFO) << "Removed cgroup " << cgroup_v2_path;

        if (isMemoryCgroupSupported() && UsePerAppMemcg()) {
            // This per-application memcg v1 case should eventually be removed after migration to
            // memcg v2.
            std::string memcg_apps_path;
            if (CgroupGetMemcgAppsPath(&memcg_apps_path) &&
                (ret = RemoveCgroup(memcg_apps_path.c_str(), uid, initialPid)) < 0) {
                const auto memcg_v1_cgroup_path =
                        ConvertUidPidToPath(memcg_apps_path.c_str(), uid, initialPid);
                PLOG(ERROR) << "Unable to remove memcg v1 cgroup " << memcg_v1_cgroup_path;
            }
        }

        if (once) break;
        if (std::chrono::steady_clock::now() >= until) break;
    } while (ret && errno == EBUSY);

    return ret;
}

int killProcessGroup(uid_t uid, int initialPid, int signal) {
    return KillProcessGroup(uid, initialPid, signal);
}

int killProcessGroupOnce(uid_t uid, int initialPid, int signal) {
    return KillProcessGroup(uid, initialPid, signal, true);
}

static int createProcessGroupInternal(uid_t uid, int initialPid, std::string cgroup,
                                      bool activate_controllers) {
    auto uid_path = ConvertUidToPath(cgroup.c_str(), uid);

    struct stat cgroup_stat;
    mode_t cgroup_mode = 0750;
    uid_t cgroup_uid = AID_SYSTEM;
    gid_t cgroup_gid = AID_SYSTEM;
    int ret = 0;

    if (stat(cgroup.c_str(), &cgroup_stat) < 0) {
        PLOG(ERROR) << "Failed to get stats for " << cgroup;
    } else {
        cgroup_mode = cgroup_stat.st_mode;
        cgroup_uid = cgroup_stat.st_uid;
        cgroup_gid = cgroup_stat.st_gid;
    }

    if (!MkdirAndChown(uid_path, cgroup_mode, cgroup_uid, cgroup_gid)) {
        PLOG(ERROR) << "Failed to make and chown " << uid_path;
        return -errno;
    }
    if (activate_controllers) {
        ret = CgroupMap::GetInstance().ActivateControllers(uid_path);
        if (ret) {
            LOG(ERROR) << "Failed to activate controllers in " << uid_path;
            return ret;
        }
    }

    auto uid_pid_path = ConvertUidPidToPath(cgroup.c_str(), uid, initialPid);

    if (!MkdirAndChown(uid_pid_path, cgroup_mode, cgroup_uid, cgroup_gid)) {
        PLOG(ERROR) << "Failed to make and chown " << uid_pid_path;
        return -errno;
    }

    auto uid_pid_procs_file = uid_pid_path + '/' + PROCESSGROUP_CGROUP_PROCS_FILE;

    if (!WriteStringToFile(std::to_string(initialPid), uid_pid_procs_file)) {
        ret = -errno;
        PLOG(ERROR) << "Failed to write '" << initialPid << "' to " << uid_pid_procs_file;
    }

    return ret;
}

int createProcessGroup(uid_t uid, int initialPid, bool memControl) {
    CHECK_GE(uid, 0);
    CHECK_GT(initialPid, 0);

    if (memControl && !UsePerAppMemcg()) {
        LOG(ERROR) << "service memory controls are used without per-process memory cgroup support";
        return -EINVAL;
    }

    if (std::string memcg_apps_path;
        isMemoryCgroupSupported() && UsePerAppMemcg() && CgroupGetMemcgAppsPath(&memcg_apps_path)) {
        // Note by bvanassche: passing 'false' as fourth argument below implies that the v1
        // hierarchy is used. It is not clear to me whether the above conditions guarantee that the
        // v1 hierarchy is used.
        int ret = createProcessGroupInternal(uid, initialPid, memcg_apps_path, false);
        if (ret != 0) {
            return ret;
        }
    }

    std::string cgroup;
    CgroupGetControllerPath(CGROUPV2_HIERARCHY_NAME, &cgroup);
    return createProcessGroupInternal(uid, initialPid, cgroup, true);
}

static bool SetProcessGroupValue(int tid, const std::string& attr_name, int64_t value) {
    if (!isMemoryCgroupSupported()) {
        LOG(ERROR) << "Memcg is not mounted.";
        return false;
    }

    std::string path;
    if (!CgroupGetAttributePathForTask(attr_name, tid, &path)) {
        LOG(ERROR) << "Failed to find attribute '" << attr_name << "'";
        return false;
    }

    if (!WriteStringToFile(std::to_string(value), path)) {
        PLOG(ERROR) << "Failed to write '" << value << "' to " << path;
        return false;
    }
    return true;
}

bool setProcessGroupSwappiness(uid_t, int pid, int swappiness) {
    return SetProcessGroupValue(pid, "MemSwappiness", swappiness);
}

bool setProcessGroupSoftLimit(uid_t, int pid, int64_t soft_limit_in_bytes) {
    return SetProcessGroupValue(pid, "MemSoftLimit", soft_limit_in_bytes);
}

bool setProcessGroupLimit(uid_t, int pid, int64_t limit_in_bytes) {
    return SetProcessGroupValue(pid, "MemLimit", limit_in_bytes);
}

bool getAttributePathForTask(const std::string& attr_name, int tid, std::string* path) {
    return CgroupGetAttributePathForTask(attr_name, tid, path);
}

bool isProfileValidForProcess(const std::string& profile_name, int uid, int pid) {
    const TaskProfile* tp = TaskProfiles::GetInstance().GetProfile(profile_name);

    if (tp == nullptr) {
        return false;
    }

    return tp->IsValidForProcess(uid, pid);
}<|MERGE_RESOLUTION|>--- conflicted
+++ resolved
@@ -56,10 +56,7 @@
 using namespace std::chrono_literals;
 
 #define PROCESSGROUP_CGROUP_PROCS_FILE "cgroup.procs"
-<<<<<<< HEAD
-=======
 #define PROCESSGROUP_CGROUP_KILL_FILE "cgroup.kill"
->>>>>>> 7341ffba
 #define PROCESSGROUP_CGROUP_EVENTS_FILE "cgroup.events"
 
 bool CgroupsAvailable() {
@@ -235,17 +232,6 @@
                                                        false);
 }
 
-<<<<<<< HEAD
-static std::string ConvertUidToPath(const char* cgroup, uid_t uid) {
-    return StringPrintf("%s/uid_%u", cgroup, uid);
-}
-
-static std::string ConvertUidPidToPath(const char* cgroup, uid_t uid, int pid) {
-    return StringPrintf("%s/uid_%u/pid_%d", cgroup, uid, pid);
-}
-
-=======
->>>>>>> 7341ffba
 static int RemoveCgroup(const char* cgroup, uid_t uid, int pid) {
     auto path = ConvertUidPidToPath(cgroup, uid, pid);
     int ret = TEMP_FAILURE_RETRY(rmdir(path.c_str()));
@@ -392,7 +378,28 @@
         CgroupGetControllerPath(CGROUPV2_HIERARCHY_NAME, &hierarchy_root_path);
         cgroup_v2_path = ConvertUidPidToPath(hierarchy_root_path.c_str(), uid, initialPid);
 
-<<<<<<< HEAD
+        if (signal == SIGKILL && CgroupKillAvailable()) {
+            LOG(VERBOSE) << "Using " << PROCESSGROUP_CGROUP_KILL_FILE << " to SIGKILL "
+                         << cgroup_v2_path;
+
+            // We need to kill the process group in addition to the cgroup. For normal apps they
+            // should completely overlap, but system_server kills depend on process group kills to
+            // take down apps which are in their own cgroups and not individually targeted.
+            if (kill(-initialPid, signal) == -1 && errno != ESRCH) {
+                PLOG(WARNING) << "kill(" << -initialPid << ", " << signal << ") failed";
+            }
+
+            const std::string killfilepath = cgroup_v2_path + '/' + PROCESSGROUP_CGROUP_KILL_FILE;
+            if (WriteStringToFile("1", killfilepath)) {
+                return true;
+            } else {
+                PLOG(ERROR) << "Failed to write 1 to " << killfilepath;
+                // Fallback to cgroup.procs below
+            }
+        }
+
+        // Since cgroup.kill only sends SIGKILLs, we read cgroup.procs to find each process to
+        // signal individually. This is more costly than using cgroup.kill for SIGKILLs.
         LOG(VERBOSE) << "Using " << PROCESSGROUP_CGROUP_PROCS_FILE << " to signal (" << signal
                      << ") " << cgroup_v2_path;
 
@@ -409,46 +416,6 @@
             return false;
         }
 
-=======
-        if (signal == SIGKILL && CgroupKillAvailable()) {
-            LOG(VERBOSE) << "Using " << PROCESSGROUP_CGROUP_KILL_FILE << " to SIGKILL "
-                         << cgroup_v2_path;
-
-            // We need to kill the process group in addition to the cgroup. For normal apps they
-            // should completely overlap, but system_server kills depend on process group kills to
-            // take down apps which are in their own cgroups and not individually targeted.
-            if (kill(-initialPid, signal) == -1 && errno != ESRCH) {
-                PLOG(WARNING) << "kill(" << -initialPid << ", " << signal << ") failed";
-            }
-
-            const std::string killfilepath = cgroup_v2_path + '/' + PROCESSGROUP_CGROUP_KILL_FILE;
-            if (WriteStringToFile("1", killfilepath)) {
-                return true;
-            } else {
-                PLOG(ERROR) << "Failed to write 1 to " << killfilepath;
-                // Fallback to cgroup.procs below
-            }
-        }
-
-        // Since cgroup.kill only sends SIGKILLs, we read cgroup.procs to find each process to
-        // signal individually. This is more costly than using cgroup.kill for SIGKILLs.
-        LOG(VERBOSE) << "Using " << PROCESSGROUP_CGROUP_PROCS_FILE << " to signal (" << signal
-                     << ") " << cgroup_v2_path;
-
-        // We separate all of the pids in the cgroup into those pids that are also the leaders of
-        // process groups (stored in the pgids set) and those that are not (stored in the pids set).
-        const auto procsfilepath = cgroup_v2_path + '/' + PROCESSGROUP_CGROUP_PROCS_FILE;
-        std::unique_ptr<FILE, decltype(&fclose)> fp(fopen(procsfilepath.c_str(), "re"), fclose);
-        if (!fp) {
-            // This should only happen if the cgroup has already been removed with a successful call
-            // to killProcessGroup. Callers should only retry sendSignalToProcessGroup or
-            // killProcessGroup calls if they fail without ENOENT.
-            PLOG(ERROR) << "Failed to open " << procsfilepath;
-            kill(-initialPid, signal);
-            return false;
-        }
-
->>>>>>> 7341ffba
         pid_t pid;
         bool file_is_empty = true;
         while (fscanf(fp.get(), "%d\n", &pid) == 1 && pid >= 0) {
@@ -504,7 +471,6 @@
     }
 
     return true;
-<<<<<<< HEAD
 }
 
 template <typename T>
@@ -519,22 +485,6 @@
     error
 };
 
-=======
-}
-
-template <typename T>
-static std::chrono::milliseconds toMillisec(T&& duration) {
-    return std::chrono::duration_cast<std::chrono::milliseconds>(duration);
-}
-
-enum class populated_status
-{
-    populated,
-    not_populated,
-    error
-};
-
->>>>>>> 7341ffba
 static populated_status cgroupIsPopulated(int events_fd) {
     const std::string POPULATED_KEY("populated ");
     const std::string::size_type MAX_EVENTS_FILE_SIZE = 32;
@@ -628,7 +578,6 @@
 
             const std::chrono::steady_clock::time_point poll_start =
                     std::chrono::steady_clock::now();
-<<<<<<< HEAD
 
             if (poll_start < until)
                 ret = TEMP_FAILURE_RETRY(poll(&fds, 1, toMillisec(until - poll_start).count()));
@@ -641,20 +590,6 @@
                     std::this_thread::sleep_for(std::min(5ms, toMillisec(until - now)));
             }
 
-=======
-
-            if (poll_start < until)
-                ret = TEMP_FAILURE_RETRY(poll(&fds, 1, toMillisec(until - poll_start).count()));
-
-            if (ret == -1) {
-                // Fallback to 5ms sleeps if poll fails
-                PLOG(ERROR) << "Poll on " << eventsfile << "failed";
-                const std::chrono::steady_clock::time_point now = std::chrono::steady_clock::now();
-                if (now < until)
-                    std::this_thread::sleep_for(std::min(5ms, toMillisec(until - now)));
-            }
-
->>>>>>> 7341ffba
             LOG(VERBOSE) << "Waited "
                          << toMillisec(std::chrono::steady_clock::now() - poll_start).count()
                          << " ms for " << eventsfile << " poll";
