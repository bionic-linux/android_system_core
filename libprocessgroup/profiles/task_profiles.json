{
  "Attributes": [
    {
      "Name": "LowCapacityCPUs",
      "Controller": "cpuset",
      "File": "background/cpus"
    },
    {
      "Name": "HighCapacityCPUs",
      "Controller": "cpuset",
      "File": "foreground/cpus"
    },
    {
      "Name": "MaxCapacityCPUs",
      "Controller": "cpuset",
      "File": "top-app/cpus"
    },
    {
      "Name": "MemStats",
      "Controller": "memory",
      "File": "memory.stat"
    },
    {
      "Name": "MemLimit",
      "Controller": "memory",
      "File": "memory.limit_in_bytes",
      "FileV2": "memory.max"
    },
    {
      "Name": "MemSoftLimit",
      "Controller": "memory",
      "File": "memory.soft_limit_in_bytes",
      "FileV2": "memory.low"
    },
    {
      "Name": "MemSwappiness",
      "Controller": "memory",
      "File": "memory.swappiness"
    },
    {
      "Name": "MemUsage",
      "Controller": "memory",
      "File": "memory.usage_in_bytes"
    },
    {
      "Name": "MemAndSwapUsage",
      "Controller": "memory",
      "File": "memory.memsw.usage_in_bytes"
    },
    {
      "Name": "MemPressureLevel",
      "Controller": "memory",
      "File": "memory.pressure_level"
    },
    {
      "Name": "MemCgroupEventControl",
      "Controller": "memory",
      "File": "cgroup.event_control"
    },
    {
      "Name": "UClampMin",
      "Controller": "cpu",
      "File": "cpu.uclamp.min"
    },
    {
      "Name": "UClampMax",
      "Controller": "cpu",
      "File": "cpu.uclamp.max"
    },
    {
      "Name": "UClampLatencySensitive",
      "Controller": "cpu",
      "File": "cpu.uclamp.latency_sensitive"
    },
    {
      "Name": "FreezerState",
      "Controller": "freezer",
      "File": "cgroup.freeze"
    },
    {
      "Name": "BfqWeight",
      "Controller": "io",
      "File": "io.bfq.weight"
    },
    {
      "Name": "CfqGroupIdle",
      "Controller": "io",
      "File": "io.group_idle"
    },
    {
      "Name": "CfqWeight",
      "Controller": "io",
      "File": "io.weight"
    }
  ],

  "Profiles": [
    {
      "Name": "HighEnergySaving",
      "Actions": [
        {
          "Name": "JoinCgroup",
          "Params":
          {
            "Controller": "cpu",
            "Path": "background"
          }
        }
      ]
    },
    {
      "Name": "Frozen",
      "Actions": [
        {
          "Name": "SetAttribute",
          "Params":
          {
            "Name": "FreezerState",
            "Value": "1"
          }
        }
      ]
    },
    {
      "Name": "Unfrozen",
      "Actions": [
        {
          "Name": "SetAttribute",
          "Params":
          {
            "Name": "FreezerState",
            "Value": "0"
          }
        }
      ]
    },
    {
      "Name": "NormalPerformance",
      "Actions": [
        {
          "Name": "JoinCgroup",
          "Params":
          {
            "Controller": "cpu",
            "Path": "system"
          }
        }
      ]
    },
    {
      "Name": "ServicePerformance",
      "Actions": [
        {
          "Name": "JoinCgroup",
          "Params":
          {
            "Controller": "cpu",
            "Path": "system-background"
          }
        }
      ]
    },
    {
      "Name": "HighPerformance",
      "Actions": [
        {
          "Name": "JoinCgroup",
          "Params":
          {
            "Controller": "cpu",
            "Path": "foreground"
          }
        }
      ]
    },
    {
      "Name": "MaxPerformance",
      "Actions": [
        {
          "Name": "JoinCgroup",
          "Params":
          {
            "Controller": "cpu",
            "Path": "top-app"
          }
        }
      ]
    },
    {
      "Name": "RealtimePerformance",
      "Actions": [
        {
          "Name": "JoinCgroup",
          "Params":
          {
            "Controller": "cpu",
            "Path": "rt"
          }
        }
      ]
    },
    {
      "Name": "CameraServicePerformance",
      "Actions": [
        {
          "Name": "JoinCgroup",
          "Params":
          {
            "Controller": "cpu",
            "Path": "camera-daemon"
          }
        }
      ]
    },
    {
      "Name": "NNApiHALPerformance",
      "Actions": [
        {
          "Name": "JoinCgroup",
          "Params":
          {
            "Controller": "cpu",
            "Path": "nnapi-hal"
          }
        }
      ]
    },
    {
      "Name": "Dex2oatPerformance",
      "Actions": [
        {
          "Name": "JoinCgroup",
          "Params":
          {
            "Controller": "cpu",
            "Path": "dex2oat"
          }
        }
      ]
    },
    {
      "Name": "CpuPolicySpread",
      "Actions": [
        {
          "Name": "SetAttribute",
          "Params":
          {
            "Name": "UClampLatencySensitive",
            "Value": "1"
          }
        }
      ]
    },
    {
      "Name": "CpuPolicyPack",
      "Actions": [
        {
          "Name": "SetAttribute",
          "Params":
          {
            "Name": "UClampLatencySensitive",
            "Value": "0"
          }
        }
      ]
    },

    {
      "Name": "VrKernelCapacity",
      "Actions": [
        {
          "Name": "JoinCgroup",
          "Params":
          {
            "Controller": "cpuset",
            "Path": ""
          }
        }
      ]
    },
    {
      "Name": "VrServiceCapacityLow",
      "Actions": [
        {
          "Name": "JoinCgroup",
          "Params":
          {
            "Controller": "cpuset",
            "Path": "system/background"
          }
        }
      ]
    },
    {
      "Name": "VrServiceCapacityNormal",
      "Actions": [
        {
          "Name": "JoinCgroup",
          "Params":
          {
            "Controller": "cpuset",
            "Path": "system"
          }
        }
      ]
    },
    {
      "Name": "VrServiceCapacityHigh",
      "Actions": [
        {
          "Name": "JoinCgroup",
          "Params":
          {
            "Controller": "cpuset",
            "Path": "system/performance"
          }
        }
      ]
    },
    {
      "Name": "VrProcessCapacityLow",
      "Actions": [
        {
          "Name": "JoinCgroup",
          "Params":
          {
            "Controller": "cpuset",
            "Path": "application/background"
          }
        }
      ]
    },
    {
      "Name": "VrProcessCapacityNormal",
      "Actions": [
        {
          "Name": "JoinCgroup",
          "Params":
          {
            "Controller": "cpuset",
            "Path": "application"
          }
        }
      ]
    },
    {
      "Name": "VrProcessCapacityHigh",
      "Actions": [
        {
          "Name": "JoinCgroup",
          "Params":
          {
            "Controller": "cpuset",
            "Path": "application/performance"
          }
        }
      ]
    },

    {
      "Name": "ProcessCapacityLow",
      "Actions": [
        {
          "Name": "JoinCgroup",
          "Params":
          {
            "Controller": "cpuset",
            "Path": "background"
          }
        }
      ]
    },
    {
      "Name": "ProcessCapacityNormal",
      "Actions": [
        {
          "Name": "JoinCgroup",
          "Params":
          {
            "Controller": "cpuset",
            "Path": ""
          }
        }
      ]
    },
    {
      "Name": "ProcessCapacityHigh",
      "Actions": [
        {
          "Name": "JoinCgroup",
          "Params":
          {
            "Controller": "cpuset",
            "Path": "foreground"
          }
        }
      ]
    },
    {
      "Name": "ProcessCapacityMax",
      "Actions": [
        {
          "Name": "JoinCgroup",
          "Params":
          {
            "Controller": "cpuset",
            "Path": "top-app"
          }
        }
      ]
    },

    {
      "Name": "ServiceCapacityLow",
      "Actions": [
        {
          "Name": "JoinCgroup",
          "Params":
          {
            "Controller": "cpuset",
            "Path": "system-background"
          }
        }
      ]
    },
    {
      "Name": "ServiceCapacityRestricted",
      "Actions": [
        {
          "Name": "JoinCgroup",
          "Params":
          {
            "Controller": "cpuset",
            "Path": "restricted"
          }
        }
      ]
    },

    {
      "Name": "CameraServiceCapacity",
      "Actions": [
        {
          "Name": "JoinCgroup",
          "Params":
          {
            "Controller": "cpuset",
            "Path": "camera-daemon"
          }
        }
      ]
    },
    {
      "Name": "LowIoPriority",
      "Actions": [
        {
          "Name": "JoinCgroup",
          "Params":
          {
            "Controller": "blkio",
            "Path": "background"
	  }
        },
        {
          "Name": "SetAttribute",
          "Params":
          {
            "Name": "BfqWeight",
            "Value": "10",
            "Optional": "true"
          }
        },
        {
          "Name": "SetAttribute",
          "Params":
          {
            "Name": "CfqGroupIdle",
            "Value": "0",
            "Optional": "true"
          }
        },
        {
          "Name": "SetAttribute",
          "Params":
          {
            "Name": "CfqWeight",
            "Value": "200",
            "Optional": "true"
          }
        }
      ]
    },
    {
      "Name": "NormalIoPriority",
      "Actions": [
        {
          "Name": "JoinCgroup",
          "Params":
          {
            "Controller": "blkio",
            "Path": ""
	  }
        },
        {
          "Name": "SetAttribute",
          "Params":
          {
            "Name": "BfqWeight",
            "Value": "100",
            "Optional": "true"
          }
        },
        {
          "Name": "SetAttribute",
          "Params":
          {
            "Name": "CfqGroupIdle",
            "Value": "0",
            "Optional": "true"
          }
        },
        {
          "Name": "SetAttribute",
          "Params":
          {
            "Name": "CfqWeight",
            "Value": "1000",
            "Optional": "true"
          }
        }
      ]
    },
    {
      "Name": "HighIoPriority",
      "Actions": [
        {
          "Name": "JoinCgroup",
          "Params":
          {
            "Controller": "blkio",
            "Path": ""
	  }
        },
        {
          "Name": "SetAttribute",
          "Params":
          {
            "Name": "BfqWeight",
            "Value": "100",
            "Optional": "true"
          }
        },
        {
          "Name": "SetAttribute",
          "Params":
          {
            "Name": "CfqGroupIdle",
            "Value": "0",
            "Optional": "true"
          }
        },
        {
          "Name": "SetAttribute",
          "Params":
          {
            "Name": "CfqWeight",
            "Value": "1000",
            "Optional": "true"
          }
        }
      ]
    },
    {
      "Name": "MaxIoPriority",
      "Actions": [
        {
          "Name": "JoinCgroup",
          "Params":
          {
            "Controller": "blkio",
            "Path": ""
	  }
        },
        {
          "Name": "SetAttribute",
          "Params":
          {
            "Name": "BfqWeight",
            "Value": "100",
            "Optional": "true"
          }
        },
        {
          "Name": "SetAttribute",
          "Params":
          {
            "Name": "CfqGroupIdle",
            "Value": "0",
            "Optional": "true"
          }
        },
        {
          "Name": "SetAttribute",
          "Params":
          {
            "Name": "CfqWeight",
            "Value": "1000",
            "Optional": "true"
          }
        }
      ]
    },

    {
      "Name": "TimerSlackHigh",
      "Actions": [
        {
          "Name": "SetTimerSlack",
          "Params":
          {
            "Slack": "40000000"
          }
        }
      ]
    },
    {
      "Name": "TimerSlackNormal",
      "Actions": [
        {
          "Name": "SetTimerSlack",
          "Params":
          {
            "Slack": "50000"
          }
        }
      ]
    },

    {
      "Name": "SFMainPolicy",
      "Actions": [
        {
          "Name": "JoinCgroup",
          "Params":
          {
            "Controller": "cpuset",
            "Path": "system-background"
          }
        }
      ]
    },
    {
      "Name": "SFRenderEnginePolicy",
      "Actions": [
        {
          "Name": "JoinCgroup",
          "Params":
          {
            "Controller": "cpuset",
            "Path": "system-background"
          }
        }
      ]
    },

    {
      "Name": "PerfBoost",
      "Actions": [
        {
          "Name": "SetClamps",
          "Params":
          {
            "Boost": "50%",
            "Clamp": "0"
          }
        }
      ]
    },
    {
      "Name": "PerfClamp",
      "Actions": [
        {
          "Name": "SetClamps",
          "Params":
          {
            "Boost": "0",
            "Clamp": "30%"
          }
        }
      ]
    },

    {
      "Name": "LowMemoryUsage",
      "Actions": [
        {
          "Name": "SetAttribute",
          "Params":
          {
            "Name": "MemSoftLimit",
            "Value": "16MB"
          }
        },
        {
          "Name": "SetAttribute",
          "Params":
          {
            "Name": "MemSwappiness",
            "Value": "150"

          }
        }
      ]
    },
    {
      "Name": "HighMemoryUsage",
      "Actions": [
        {
          "Name": "SetAttribute",
          "Params":
          {
            "Name": "MemSoftLimit",
            "Value": "512MB"
          }
        },
        {
          "Name": "SetAttribute",
          "Params":
          {
            "Name": "MemSwappiness",
            "Value": "100"
          }
        }
      ]
    },
    {
      "Name": "SystemMemoryProcess",
      "Actions": [
        {
          "Name": "JoinCgroup",
          "Params":
          {
            "Controller": "memory",
            "Path": "system"
          }
        }
      ]
    }
  ],

  "AggregateProfiles": [
    {
      "Name": "SCHED_SP_DEFAULT",
      "Profiles": [ "TimerSlackNormal" ]
    },
    {
      "Name": "SCHED_SP_BACKGROUND",
      "Profiles": [ "HighEnergySaving", "LowIoPriority", "TimerSlackHigh" ]
    },
    {
      "Name": "SCHED_SP_FOREGROUND",
      "Profiles": [ "HighPerformance", "HighIoPriority", "TimerSlackNormal" ]
    },
    {
      "Name": "SCHED_SP_TOP_APP",
      "Profiles": [ "MaxPerformance", "MaxIoPriority", "TimerSlackNormal" ]
    },
    {
      "Name": "SCHED_SP_SYSTEM",
      "Profiles": [ "ServicePerformance", "LowIoPriority", "TimerSlackNormal" ]
    },
    {
      "Name": "SCHED_SP_COMPUTE",
      "Profiles": [ "HighPerformance", "ProcessCapacityHigh", "LowIoPriority", "TimerSlackNormal" ]
    },
    {
      "Name": "SCHED_SP_RT_APP",
      "Profiles": [ "RealtimePerformance", "MaxIoPriority", "TimerSlackNormal" ]
    },
    {
      "Name": "CPUSET_SP_DEFAULT",
      "Profiles": [ "TimerSlackNormal" ]
    },
    {
      "Name": "CPUSET_SP_BACKGROUND",
      "Profiles": [ "HighEnergySaving", "ProcessCapacityLow", "LowIoPriority", "TimerSlackHigh" ]
    },
    {
      "Name": "CPUSET_SP_FOREGROUND",
      "Profiles": [ "HighPerformance", "ProcessCapacityHigh", "HighIoPriority", "TimerSlackNormal" ]
    },
    {
      "Name": "CPUSET_SP_TOP_APP",
      "Profiles": [ "MaxPerformance", "ProcessCapacityMax", "MaxIoPriority", "TimerSlackNormal" ]
    },
    {
      "Name": "CPUSET_SP_SYSTEM",
      "Profiles": [ "ServiceCapacityLow", "TimerSlackNormal" ]
    },
    {
      "Name": "CPUSET_SP_RESTRICTED",
      "Profiles": [ "ServiceCapacityRestricted", "TimerSlackNormal" ]
    },
    {
      "Name": "Dex2OatBootComplete",
      "Profiles": [ "Dex2oatPerformance", "LowIoPriority", "TimerSlackHigh" ]
    },
    {
<<<<<<< HEAD
      "Name": "Dex2OatBootBackground",
=======
      "Name": "Dex2OatBackground",
>>>>>>> 70d34f01
      "Profiles": [ "Dex2OatBootComplete" ]
    },
    {
      "Name": "OtaProfiles",
      "Profiles": [ "ServiceCapacityLow", "LowIoPriority", "HighEnergySaving" ]
    }
  ]
}<|MERGE_RESOLUTION|>--- conflicted
+++ resolved
@@ -806,11 +806,7 @@
       "Profiles": [ "Dex2oatPerformance", "LowIoPriority", "TimerSlackHigh" ]
     },
     {
-<<<<<<< HEAD
-      "Name": "Dex2OatBootBackground",
-=======
       "Name": "Dex2OatBackground",
->>>>>>> 70d34f01
       "Profiles": [ "Dex2OatBootComplete" ]
     },
     {
