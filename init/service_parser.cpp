/*
 * Copyright (C) 2019 The Android Open Source Project
 *
 * Licensed under the Apache License, Version 2.0 (the "License");
 * you may not use this file except in compliance with the License.
 * You may obtain a copy of the License at
 *
 *      http://www.apache.org/licenses/LICENSE-2.0
 *
 * Unless required by applicable law or agreed to in writing, software
 * distributed under the License is distributed on an "AS IS" BASIS,
 * WITHOUT WARRANTIES OR CONDITIONS OF ANY KIND, either express or implied.
 * See the License for the specific language governing permissions and
 * limitations under the License.
 */

#include "service_parser.h"

#include <linux/input.h>
#include <stdlib.h>
#include <sys/socket.h>

#include <algorithm>
#include <sstream>

#include <android-base/logging.h>
#include <android-base/parseint.h>
#include <android-base/properties.h>
#include <android-base/strings.h>
#include <hidl-util/FQName.h>
#include <processgroup/processgroup.h>
#include <system/thread_defs.h>

#include "lmkd_service.h"
#include "rlimit_parser.h"
#include "service_utils.h"
#include "util.h"

#ifdef INIT_FULL_SOURCES
#include <android/api-level.h>
#include <sys/system_properties.h>

#include "selinux.h"
#else
#include "host_init_stubs.h"
#endif

using android::base::ParseInt;
using android::base::Split;
using android::base::StartsWith;

namespace android {
namespace init {

#ifdef INIT_FULL_SOURCES
// on full sources, we have better information on device to
// make this decision
constexpr bool kAlwaysErrorUserRoot = false;
#else
constexpr uint64_t kBuildShippingApiLevel = BUILD_SHIPPING_API_LEVEL + 0 /* +0 if empty */;
// on partial sources, the host build, we don't have the specific
// vendor API level, but we can enforce things based on the
// shipping API level.
constexpr bool kAlwaysErrorUserRoot = kBuildShippingApiLevel > __ANDROID_API_V__;
#endif

Result<void> ServiceParser::ParseCapabilities(std::vector<std::string>&& args) {
    service_->capabilities_ = 0;

    if (!CapAmbientSupported()) {
        return Error()
               << "capabilities requested but the kernel does not support ambient capabilities";
    }

    unsigned int last_valid_cap = GetLastValidCap();
    if (last_valid_cap >= service_->capabilities_->size()) {
        LOG(WARNING) << "last valid run-time capability is larger than CAP_LAST_CAP";
    }

    for (size_t i = 1; i < args.size(); i++) {
        const std::string& arg = args[i];
        int res = LookupCap(arg);
        if (res < 0) {
            return Errorf("invalid capability '{}'", arg);
        }
        unsigned int cap = static_cast<unsigned int>(res);  // |res| is >= 0.
        if (cap > last_valid_cap) {
            return Errorf("capability '{}' not supported by the kernel", arg);
        }
        (*service_->capabilities_)[cap] = true;
    }
    return {};
}

Result<void> ServiceParser::ParseClass(std::vector<std::string>&& args) {
    service_->classnames_ = std::set<std::string>(args.begin() + 1, args.end());
    return {};
}

Result<void> ServiceParser::ParseConsole(std::vector<std::string>&& args) {
    if (service_->proc_attr_.stdio_to_kmsg) {
        return Error() << "'console' and 'stdio_to_kmsg' are mutually exclusive";
    }
    service_->flags_ |= SVC_CONSOLE;
    service_->proc_attr_.console = args.size() > 1 ? "/dev/" + args[1] : "";
    return {};
}

Result<void> ServiceParser::ParseCritical(std::vector<std::string>&& args) {
    std::optional<std::string> fatal_reboot_target;
    std::optional<std::chrono::minutes> fatal_crash_window;

    for (auto it = args.begin() + 1; it != args.end(); ++it) {
        auto arg = android::base::Split(*it, "=");
        if (arg.size() != 2) {
            return Error() << "critical: Argument '" << *it << "' is not supported";
        } else if (arg[0] == "target") {
            fatal_reboot_target = arg[1];
        } else if (arg[0] == "window") {
            int minutes;
            auto window = ExpandProps(arg[1]);
            if (!window.ok()) {
                return Error() << "critical: Could not expand argument ': " << arg[1];
            }
            if (*window == "off") {
                return {};
            }
            if (!ParseInt(*window, &minutes, 0)) {
                return Error() << "critical: 'fatal_crash_window' must be an integer > 0";
            }
            fatal_crash_window = std::chrono::minutes(minutes);
        } else {
            return Error() << "critical: Argument '" << *it << "' is not supported";
        }
    }

    if (fatal_reboot_target) {
        service_->fatal_reboot_target_ = *fatal_reboot_target;
    }
    if (fatal_crash_window) {
        service_->fatal_crash_window_ = *fatal_crash_window;
    }
    service_->flags_ |= SVC_CRITICAL;
    return {};
}

Result<void> ServiceParser::ParseDisabled(std::vector<std::string>&& args) {
    service_->flags_ |= SVC_DISABLED;
    service_->flags_ |= SVC_RC_DISABLED;
    return {};
}

Result<void> ServiceParser::ParseEnterNamespace(std::vector<std::string>&& args) {
    if (args[1] != "net") {
        return Error() << "Init only supports entering network namespaces";
    }
    if (!service_->namespaces_.namespaces_to_enter.empty()) {
        return Error() << "Only one network namespace may be entered";
    }
    // Network namespaces require that /sys is remounted, otherwise the old adapters will still be
    // present. Therefore, they also require mount namespaces.
    service_->namespaces_.flags |= CLONE_NEWNS;
    service_->namespaces_.namespaces_to_enter.emplace_back(CLONE_NEWNET, std::move(args[2]));
    return {};
}

Result<void> ServiceParser::ParseGentleKill(std::vector<std::string>&& args) {
    service_->flags_ |= SVC_GENTLE_KILL;
    return {};
}

Result<void> ServiceParser::ParseGroup(std::vector<std::string>&& args) {
    auto gid = DecodeUid(args[1]);
    if (!gid.ok()) {
        return Error() << "Unable to decode GID for '" << args[1] << "': " << gid.error();
    }
    service_->proc_attr_.gid = *gid;

    for (std::size_t n = 2; n < args.size(); n++) {
        gid = DecodeUid(args[n]);
        if (!gid.ok()) {
            return Error() << "Unable to decode GID for '" << args[n] << "': " << gid.error();
        }
        service_->proc_attr_.supp_gids.emplace_back(*gid);
    }
    return {};
}

Result<void> ServiceParser::ParsePriority(std::vector<std::string>&& args) {
    service_->proc_attr_.priority = 0;
    if (!ParseInt(args[1], &service_->proc_attr_.priority,
                  static_cast<int>(ANDROID_PRIORITY_HIGHEST),  // highest is negative
                  static_cast<int>(ANDROID_PRIORITY_LOWEST))) {
        return Errorf("process priority value must be range {} - {}",
                      static_cast<int>(ANDROID_PRIORITY_HIGHEST),
                      static_cast<int>(ANDROID_PRIORITY_LOWEST));
    }
    return {};
}

Result<void> ServiceParser::ParseInterface(std::vector<std::string>&& args) {
    const std::string& interface_name = args[1];
    const std::string& instance_name = args[2];

    // AIDL services don't use fully qualified names and instead just use "interface aidl <name>"
    if (interface_name != "aidl") {
        FQName fq_name;
        if (!FQName::parse(interface_name, &fq_name)) {
            return Error() << "Invalid fully-qualified name for interface '" << interface_name
                           << "'";
        }

        if (!fq_name.isFullyQualified()) {
            return Error() << "Interface name not fully-qualified '" << interface_name << "'";
        }

        if (fq_name.isValidValueName()) {
            return Error() << "Interface name must not be a value name '" << interface_name << "'";
        }
    }

    const std::string fullname = interface_name + "/" + instance_name;

    for (const auto& svc : *service_list_) {
        if (svc->interfaces().count(fullname) > 0 && !service_->is_override()) {
            return Error() << "Interface '" << fullname << "' redefined in " << service_->name()
                           << " but is already defined by " << svc->name();
        }
    }

    service_->interfaces_.insert(fullname);

    return {};
}

Result<void> ServiceParser::ParseIoprio(std::vector<std::string>&& args) {
    if (!ParseInt(args[2], &service_->proc_attr_.ioprio_pri, 0, 7)) {
        return Error() << "priority value must be range 0 - 7";
    }

    if (args[1] == "rt") {
        service_->proc_attr_.ioprio_class = IoSchedClass_RT;
    } else if (args[1] == "be") {
        service_->proc_attr_.ioprio_class = IoSchedClass_BE;
    } else if (args[1] == "idle") {
        service_->proc_attr_.ioprio_class = IoSchedClass_IDLE;
    } else {
        return Error() << "ioprio option usage: ioprio <rt|be|idle> <0-7>";
    }

    return {};
}

Result<void> ServiceParser::ParseKeycodes(std::vector<std::string>&& args) {
    auto it = args.begin() + 1;
    if (args.size() == 2 && StartsWith(args[1], "$")) {
        auto expanded = ExpandProps(args[1]);
        if (!expanded.ok()) {
            return expanded.error();
        }

        // If the property is not set, it defaults to none, in which case there are no keycodes
        // for this service.
        if (*expanded == "none") {
            return {};
        }

        args = Split(*expanded, ",");
        it = args.begin();
    }

    for (; it != args.end(); ++it) {
        int code;
        if (ParseInt(*it, &code, 0, KEY_MAX)) {
            for (auto& key : service_->keycodes_) {
                if (key == code) return Error() << "duplicate keycode: " << *it;
            }
            service_->keycodes_.insert(
                    std::upper_bound(service_->keycodes_.begin(), service_->keycodes_.end(), code),
                    code);
        } else {
            return Error() << "invalid keycode: " << *it;
        }
    }
    return {};
}

Result<void> ServiceParser::ParseOneshot(std::vector<std::string>&& args) {
    service_->flags_ |= SVC_ONESHOT;
    return {};
}

Result<void> ServiceParser::ParseOnrestart(std::vector<std::string>&& args) {
    args.erase(args.begin());
    int line = service_->onrestart_.NumCommands() + 1;
    if (auto result = service_->onrestart_.AddCommand(std::move(args), line); !result.ok()) {
        return Error() << "cannot add Onrestart command: " << result.error();
    }
    return {};
}

Result<void> ServiceParser::ParseNamespace(std::vector<std::string>&& args) {
    for (size_t i = 1; i < args.size(); i++) {
        if (args[i] == "pid") {
            service_->namespaces_.flags |= CLONE_NEWPID;
            // PID namespaces require mount namespaces.
            service_->namespaces_.flags |= CLONE_NEWNS;
        } else if (args[i] == "mnt") {
            service_->namespaces_.flags |= CLONE_NEWNS;
        } else {
            return Error() << "namespace must be 'pid' or 'mnt'";
        }
    }
    return {};
}

Result<void> ServiceParser::ParseOomScoreAdjust(std::vector<std::string>&& args) {
    if (!ParseInt(args[1], &service_->oom_score_adjust_, MIN_OOM_SCORE_ADJUST,
                  MAX_OOM_SCORE_ADJUST)) {
        return Error() << "oom_score_adjust value must be in range " << MIN_OOM_SCORE_ADJUST
                       << " - +" << MAX_OOM_SCORE_ADJUST;
    }
    return {};
}

Result<void> ServiceParser::ParseOverride(std::vector<std::string>&& args) {
    service_->override_ = true;
    return {};
}

Result<void> ServiceParser::ParseMemcgSwappiness(std::vector<std::string>&& args) {
    if (!ParseInt(args[1], &service_->swappiness_, 0)) {
        return Error() << "swappiness value must be equal or greater than 0";
    }
    return {};
}

Result<void> ServiceParser::ParseMemcgLimitInBytes(std::vector<std::string>&& args) {
    if (!ParseInt(args[1], &service_->limit_in_bytes_, 0)) {
        return Error() << "limit_in_bytes value must be equal or greater than 0";
    }
    return {};
}

Result<void> ServiceParser::ParseMemcgLimitPercent(std::vector<std::string>&& args) {
    if (!ParseInt(args[1], &service_->limit_percent_, 0)) {
        return Error() << "limit_percent value must be equal or greater than 0";
    }
    return {};
}

Result<void> ServiceParser::ParseMemcgLimitProperty(std::vector<std::string>&& args) {
    service_->limit_property_ = std::move(args[1]);
    return {};
}

Result<void> ServiceParser::ParseMemcgSoftLimitInBytes(std::vector<std::string>&& args) {
    if (!ParseInt(args[1], &service_->soft_limit_in_bytes_, 0)) {
        return Error() << "soft_limit_in_bytes value must be equal or greater than 0";
    }
    return {};
}

Result<void> ServiceParser::ParseProcessRlimit(std::vector<std::string>&& args) {
    auto rlimit = ParseRlimit(args);
    if (!rlimit.ok()) return rlimit.error();

    service_->proc_attr_.rlimits.emplace_back(*rlimit);
    return {};
}

Result<void> ServiceParser::ParseRebootOnFailure(std::vector<std::string>&& args) {
    if (service_->on_failure_reboot_target_) {
        return Error() << "Only one reboot_on_failure command may be specified";
    }
    if (!StartsWith(args[1], "shutdown") && !StartsWith(args[1], "reboot")) {
        return Error()
               << "reboot_on_failure commands must begin with either 'shutdown' or 'reboot'";
    }
    service_->on_failure_reboot_target_ = std::move(args[1]);
    return {};
}

Result<void> ServiceParser::ParseRestartPeriod(std::vector<std::string>&& args) {
    int period;
    if (!ParseInt(args[1], &period, 0)) {
        return Error() << "restart_period value must be an integer >= 0";
    }
    service_->restart_period_ = std::chrono::seconds(period);
    return {};
}

Result<void> ServiceParser::ParseSeclabel(std::vector<std::string>&& args) {
    service_->seclabel_ = std::move(args[1]);
    return {};
}

Result<void> ServiceParser::ParseSigstop(std::vector<std::string>&& args) {
    service_->sigstop_ = true;
    return {};
}

Result<void> ServiceParser::ParseSetenv(std::vector<std::string>&& args) {
    service_->environment_vars_.emplace_back(std::move(args[1]), std::move(args[2]));
    return {};
}

Result<void> ServiceParser::ParseShutdown(std::vector<std::string>&& args) {
    if (args[1] == "critical") {
        service_->flags_ |= SVC_SHUTDOWN_CRITICAL;
        return {};
    }
    return Error() << "Invalid shutdown option";
}

Result<void> ServiceParser::ParseTaskProfiles(std::vector<std::string>&& args) {
    args.erase(args.begin());
    if (service_->task_profiles_.empty()) {
        service_->task_profiles_ = std::move(args);
    } else {
        // Some task profiles might have been added during writepid conversions
        service_->task_profiles_.insert(service_->task_profiles_.end(),
                                        std::make_move_iterator(args.begin()),
                                        std::make_move_iterator(args.end()));
        args.clear();
    }
    return {};
}

Result<void> ServiceParser::ParseTimeoutPeriod(std::vector<std::string>&& args) {
    int period;
    if (!ParseInt(args[1], &period, 1)) {
        return Error() << "timeout_period value must be an integer >= 1";
    }
    service_->timeout_period_ = std::chrono::seconds(period);
    return {};
}

// name type perm [ uid gid context ]
Result<void> ServiceParser::ParseSocket(std::vector<std::string>&& args) {
    SocketDescriptor socket;
    socket.name = std::move(args[1]);

    auto types = Split(args[2], "+");
    if (types[0] == "stream") {
        socket.type = SOCK_STREAM;
    } else if (types[0] == "dgram") {
        socket.type = SOCK_DGRAM;
    } else if (types[0] == "seqpacket") {
        socket.type = SOCK_SEQPACKET;
    } else {
        return Error() << "socket type must be 'dgram', 'stream' or 'seqpacket', got '" << types[0]
                       << "' instead.";
    }

    for (size_t i = 1; i < types.size(); i++) {
        if (types[i] == "passcred") {
            socket.passcred = true;
        } else if (types[i] == "listen") {
            socket.listen = true;
        } else {
            return Error() << "Unknown socket type decoration '" << types[i]
                           << "'. Known values are ['passcred', 'listen']";
        }
    }

    errno = 0;
    char* end = nullptr;
    socket.perm = strtol(args[3].c_str(), &end, 8);
    if (errno != 0) {
        return ErrnoError() << "Unable to parse permissions '" << args[3] << "'";
    }
    if (end == args[3].c_str() || *end != '\0') {
        errno = EINVAL;
        return ErrnoError() << "Unable to parse permissions '" << args[3] << "'";
    }

    if (args.size() > 4) {
        auto uid = DecodeUid(args[4]);
        if (!uid.ok()) {
            return Error() << "Unable to find UID for '" << args[4] << "': " << uid.error();
        }
        socket.uid = *uid;
    }

    if (args.size() > 5) {
        auto gid = DecodeUid(args[5]);
        if (!gid.ok()) {
            return Error() << "Unable to find GID for '" << args[5] << "': " << gid.error();
        }
        socket.gid = *gid;
    }

    socket.context = args.size() > 6 ? args[6] : "";

    auto old = std::find_if(service_->sockets_.begin(), service_->sockets_.end(),
                            [&socket](const auto& other) { return socket.name == other.name; });

    if (old != service_->sockets_.end()) {
        return Error() << "duplicate socket descriptor '" << socket.name << "'";
    }

    service_->sockets_.emplace_back(std::move(socket));

    return {};
}

Result<void> ServiceParser::ParseStdioToKmsg(std::vector<std::string>&& args) {
    if (service_->flags_ & SVC_CONSOLE) {
        return Error() << "'stdio_to_kmsg' and 'console' are mutually exclusive";
    }
    service_->proc_attr_.stdio_to_kmsg = true;
    return {};
}

// name type
Result<void> ServiceParser::ParseFile(std::vector<std::string>&& args) {
    if (args[2] != "r" && args[2] != "w" && args[2] != "rw") {
        return Error() << "file type must be 'r', 'w' or 'rw'";
    }

    FileDescriptor file;
    file.type = args[2];

    auto file_name = ExpandProps(args[1]);
    if (!file_name.ok()) {
        return Error() << "Could not expand file path ': " << file_name.error();
    }
    file.name = *file_name;
    if (file.name[0] != '/' || file.name.find("../") != std::string::npos) {
        return Error() << "file name must not be relative";
    }

    auto old = std::find_if(service_->files_.begin(), service_->files_.end(),
                            [&file](const auto& other) { return other.name == file.name; });

    if (old != service_->files_.end()) {
        return Error() << "duplicate file descriptor '" << file.name << "'";
    }

    service_->files_.emplace_back(std::move(file));

    return {};
}

Result<void> ServiceParser::ParseUser(std::vector<std::string>&& args) {
    auto uid = DecodeUid(args[1]);
    if (!uid.ok()) {
        return Error() << "Unable to find UID for '" << args[1] << "': " << uid.error();
    }
    service_->proc_attr_.parsed_uid = *uid;
    return {};
}

// Convert legacy paths used to migrate processes between cgroups using writepid command.
// We can't get these paths from TaskProfiles because profile definitions are changing
// when we migrate to cgroups v2 while these hardcoded paths stay the same.
static std::optional<const std::string> ConvertTaskFileToProfile(const std::string& file) {
    static const std::map<const std::string, const std::string> map = {
            {"/dev/stune/top-app/tasks", "MaxPerformance"},
            {"/dev/stune/foreground/tasks", "HighPerformance"},
            {"/dev/cpuset/camera-daemon/tasks", "CameraServiceCapacity"},
            {"/dev/cpuset/foreground/tasks", "ProcessCapacityHigh"},
            {"/dev/cpuset/system-background/tasks", "ServiceCapacityLow"},
            {"/dev/stune/nnapi-hal/tasks", "NNApiHALPerformance"},
            {"/dev/blkio/background/tasks", "LowIoPriority"},
    };
    auto iter = map.find(file);
    return iter == map.end() ? std::nullopt : std::make_optional<const std::string>(iter->second);
}

Result<void> ServiceParser::ParseWritepid(std::vector<std::string>&& args) {
    args.erase(args.begin());
    // Convert any cgroup writes into appropriate task_profiles
    for (auto iter = args.begin(); iter != args.end();) {
        auto task_profile = ConvertTaskFileToProfile(*iter);
        if (task_profile) {
            LOG(WARNING) << "'writepid " << *iter << "' is converted into 'task_profiles "
                         << task_profile.value() << "' for service " << service_->name();
            service_->task_profiles_.push_back(task_profile.value());
            iter = args.erase(iter);
        } else {
            ++iter;
        }
    }
    service_->writepid_files_ = std::move(args);
    return {};
}

Result<void> ServiceParser::ParseUpdatable(std::vector<std::string>&& args) {
    service_->updatable_ = true;
    return {};
}

const KeywordMap<ServiceParser::OptionParser>& ServiceParser::GetParserMap() const {
    constexpr std::size_t kMax = std::numeric_limits<std::size_t>::max();
    // clang-format off
    static const KeywordMap<ServiceParser::OptionParser> parser_map = {
        {"capabilities",            {0,     kMax, &ServiceParser::ParseCapabilities}},
        {"class",                   {1,     kMax, &ServiceParser::ParseClass}},
        {"console",                 {0,     1,    &ServiceParser::ParseConsole}},
        {"critical",                {0,     2,    &ServiceParser::ParseCritical}},
        {"disabled",                {0,     0,    &ServiceParser::ParseDisabled}},
        {"enter_namespace",         {2,     2,    &ServiceParser::ParseEnterNamespace}},
        {"file",                    {2,     2,    &ServiceParser::ParseFile}},
        {"gentle_kill",             {0,     0,    &ServiceParser::ParseGentleKill}},
        {"group",                   {1,     NR_SVC_SUPP_GIDS + 1, &ServiceParser::ParseGroup}},
        {"interface",               {2,     2,    &ServiceParser::ParseInterface}},
        {"ioprio",                  {2,     2,    &ServiceParser::ParseIoprio}},
        {"keycodes",                {1,     kMax, &ServiceParser::ParseKeycodes}},
        {"memcg.limit_in_bytes",    {1,     1,    &ServiceParser::ParseMemcgLimitInBytes}},
        {"memcg.limit_percent",     {1,     1,    &ServiceParser::ParseMemcgLimitPercent}},
        {"memcg.limit_property",    {1,     1,    &ServiceParser::ParseMemcgLimitProperty}},
        {"memcg.soft_limit_in_bytes",
                                    {1,     1,    &ServiceParser::ParseMemcgSoftLimitInBytes}},
        {"memcg.swappiness",        {1,     1,    &ServiceParser::ParseMemcgSwappiness}},
        {"namespace",               {1,     2,    &ServiceParser::ParseNamespace}},
        {"oneshot",                 {0,     0,    &ServiceParser::ParseOneshot}},
        {"onrestart",               {1,     kMax, &ServiceParser::ParseOnrestart}},
        {"oom_score_adjust",        {1,     1,    &ServiceParser::ParseOomScoreAdjust}},
        {"override",                {0,     0,    &ServiceParser::ParseOverride}},
        {"priority",                {1,     1,    &ServiceParser::ParsePriority}},
        {"reboot_on_failure",       {1,     1,    &ServiceParser::ParseRebootOnFailure}},
        {"restart_period",          {1,     1,    &ServiceParser::ParseRestartPeriod}},
        {"rlimit",                  {3,     3,    &ServiceParser::ParseProcessRlimit}},
        {"seclabel",                {1,     1,    &ServiceParser::ParseSeclabel}},
        {"setenv",                  {2,     2,    &ServiceParser::ParseSetenv}},
        {"shutdown",                {1,     1,    &ServiceParser::ParseShutdown}},
        {"sigstop",                 {0,     0,    &ServiceParser::ParseSigstop}},
        {"socket",                  {3,     6,    &ServiceParser::ParseSocket}},
        {"stdio_to_kmsg",           {0,     0,    &ServiceParser::ParseStdioToKmsg}},
        {"task_profiles",           {1,     kMax, &ServiceParser::ParseTaskProfiles}},
        {"timeout_period",          {1,     1,    &ServiceParser::ParseTimeoutPeriod}},
        {"updatable",               {0,     0,    &ServiceParser::ParseUpdatable}},
        {"user",                    {1,     1,    &ServiceParser::ParseUser}},
        {"writepid",                {1,     kMax, &ServiceParser::ParseWritepid}},
    };
    // clang-format on
    return parser_map;
}

Result<void> ServiceParser::ParseSection(std::vector<std::string>&& args,
                                         const std::string& filename, int line) {
    if (args.size() < 3) {
        return Error() << "services must have a name and a program";
    }

    const std::string& name = args[1];
    if (!IsValidName(name)) {
        return Error() << "invalid service name '" << name << "'";
    }

    filename_ = filename;

    Subcontext* restart_action_subcontext = nullptr;
    if (subcontext_ && subcontext_->PathMatchesSubcontext(filename)) {
        restart_action_subcontext = subcontext_;
    }

    std::vector<std::string> str_args(args.begin() + 2, args.end());

    if (SelinuxGetVendorAndroidVersion() <= __ANDROID_API_P__) {
        if (str_args[0] == "/sbin/watchdogd") {
            str_args[0] = "/system/bin/watchdogd";
        }
    }
    if (SelinuxGetVendorAndroidVersion() <= __ANDROID_API_Q__) {
        if (str_args[0] == "/charger") {
            str_args[0] = "/system/bin/charger";
        }
    }

    service_ = std::make_unique<Service>(name, restart_action_subcontext, filename, str_args);
    return {};
}

Result<void> ServiceParser::ParseLineSection(std::vector<std::string>&& args, int line) {
    if (!service_) {
        return {};
    }

    auto parser = GetParserMap().Find(args);

    if (!parser.ok()) return parser.error();

    return std::invoke(*parser, this, std::move(args));
}

Result<void> ServiceParser::EndSection() {
    if (!service_) {
        return {};
    }

    if (service_->proc_attr_.parsed_uid == std::nullopt) {
<<<<<<< HEAD
        if (android::base::GetIntProperty("ro.vendor.api_level", 0) > __ANDROID_API_V__) {
=======
        if (kAlwaysErrorUserRoot ||
            android::base::GetIntProperty("ro.vendor.api_level", 0) > 202404) {
>>>>>>> 864a14af
            return Error() << "No user specified for service '" << service_->name()
                           << "', so it would have been root.";
        } else {
            LOG(WARNING) << "No user specified for service '" << service_->name()
                         << "', so it is root.";
        }
    }

    if (interface_inheritance_hierarchy_) {
        if (const auto& check_hierarchy_result = CheckInterfaceInheritanceHierarchy(
                    service_->interfaces(), *interface_inheritance_hierarchy_);
            !check_hierarchy_result.ok()) {
            return Error() << check_hierarchy_result.error();
        }
    }

    if (SelinuxGetVendorAndroidVersion() >= __ANDROID_API_R__) {
        if ((service_->flags() & SVC_CRITICAL) != 0 && (service_->flags() & SVC_ONESHOT) != 0) {
            return Error() << "service '" << service_->name()
                           << "' can't be both critical and oneshot";
        }
    }

    Service* old_service = service_list_->FindService(service_->name());
    if (old_service) {
        if (!service_->is_override()) {
            return Error() << "ignored duplicate definition of service '" << service_->name()
                           << "'";
        }

        if (StartsWith(filename_, "/apex/") && !old_service->is_updatable()) {
            return Error() << "cannot update a non-updatable service '" << service_->name()
                           << "' with a config in APEX";
        }

        std::string context = service_->subcontext() ? service_->subcontext()->context() : "";
        std::string old_context =
                old_service->subcontext() ? old_service->subcontext()->context() : "";
        if (context != old_context) {
            return Error() << "service '" << service_->name() << "' overrides another service "
                           << "across the treble boundary.";
        }

        service_list_->RemoveService(*old_service);
        old_service = nullptr;
    }

    service_list_->AddService(std::move(service_));

    return {};
}

bool ServiceParser::IsValidName(const std::string& name) const {
    // Property names can be any length, but may only contain certain characters.
    // Property values can contain any characters, but may only be a certain length.
    // (The latter restriction is needed because `start` and `stop` work by writing
    // the service name to the "ctl.start" and "ctl.stop" properties.)
    return IsLegalPropertyName("init.svc." + name) && name.size() <= PROP_VALUE_MAX;
}

}  // namespace init
}  // namespace android<|MERGE_RESOLUTION|>--- conflicted
+++ resolved
@@ -692,12 +692,8 @@
     }
 
     if (service_->proc_attr_.parsed_uid == std::nullopt) {
-<<<<<<< HEAD
-        if (android::base::GetIntProperty("ro.vendor.api_level", 0) > __ANDROID_API_V__) {
-=======
         if (kAlwaysErrorUserRoot ||
             android::base::GetIntProperty("ro.vendor.api_level", 0) > 202404) {
->>>>>>> 864a14af
             return Error() << "No user specified for service '" << service_->name()
                            << "', so it would have been root.";
         } else {
