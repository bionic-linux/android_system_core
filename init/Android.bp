--- conflicted
+++ resolved
@@ -463,11 +463,7 @@
     name: "init_first_stage.microdroid",
     defaults: [
         "avf_build_flags_cc",
-<<<<<<< HEAD
-        "init_first_stage_defaults"
-=======
         "init_first_stage_defaults",
->>>>>>> 13db3104
     ],
     cflags: ["-DMICRODROID=1"],
     installable: false,
