--- conflicted
+++ resolved
@@ -255,12 +255,9 @@
             setuid(svc->uid);
         }
 
-<<<<<<< HEAD
-        if (execve(svc->args[0], (char**) svc->args, (char**) ENV) < 0) {
-            ERROR("cannot execve('%s'): %s\n", svc->args[0], strerror(errno));
-=======
         if (!dynamic_args)
-            execve(svc->args[0], (char**) svc->args, (char**) ENV);
+            if (execve(svc->args[0], (char**) svc->args, (char**) ENV) < 0)
+                ERROR("cannot execve('%s'): %s\n", svc->args[0], strerror(errno));
         else {
             char *arg_ptrs[SVC_MAXARGS+1];
             int arg_idx = svc->nargs;
@@ -277,8 +274,8 @@
                     break;
             }
             arg_ptrs[arg_idx] = '\0';
-            execve(svc->args[0], (char**) arg_ptrs, (char**) ENV);
->>>>>>> 3d9b265b
+            if (execve(svc->args[0], (char**) arg_ptrs, (char**) ENV) < 0)
+                ERROR("cannot execve('%s'): %s\n", svc->args[0], strerror(errno));
         }
         _exit(127);
     }
