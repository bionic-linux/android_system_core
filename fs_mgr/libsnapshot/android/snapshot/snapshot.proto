--- conflicted
+++ resolved
@@ -103,7 +103,7 @@
     // The old partition size (if none existed, this will be zero).
     uint64 old_partition_size = 10;
 
-    // Compression algorithm (none, gz, lz4, zstd, or brotli).
+    // Compression algorithm (none, lz4, zstd).
     string compression_algorithm = 11;
 
     // Estimated COW size from OTA manifest.
@@ -120,8 +120,6 @@
 
     // Max bytes to be compressed at once (4k, 8k, 16k, 32k, 64k, 128k)
     uint64 compression_factor = 16;
-<<<<<<< HEAD
-=======
 
     // Default value is 32, can be set lower for low mem devices
     uint32 read_ahead_size = 17;
@@ -133,7 +131,6 @@
 
     // Default value is 2, configures threads to do verification phase
     uint32 num_verify_threads = 20;
->>>>>>> 1621ce8d
 }
 
 // Next: 8
