--- conflicted
+++ resolved
@@ -101,8 +101,7 @@
  * time, they could use O_DIRECT functionality wherein the I/O to the source
  * block device will be O_DIRECT.
  */
-static constexpr auto kCowReadAheadSizeKb = 32;
-static constexpr auto kSourceReadAheadSizeKb = 32;
+static constexpr auto kReadAheadSizeKb = 32;
 
 // Note: IImageManager is an incomplete type in the header, so the default
 // destructor doesn't work.
@@ -418,6 +417,7 @@
     status->set_using_snapuserd(cow_creator->using_snapuserd);
     status->set_compression_algorithm(cow_creator->compression_algorithm);
     status->set_compression_factor(cow_creator->compression_factor);
+    status->set_read_ahead_size(cow_creator->read_ahead_size);
     if (cow_creator->enable_threading) {
         status->set_enable_threading(cow_creator->enable_threading);
     }
@@ -1142,8 +1142,8 @@
     return result;
 }
 
-auto SnapshotManager::CheckMergeState(LockedFile* lock, const std::function<bool()>& before_cancel)
-        -> MergeResult {
+auto SnapshotManager::CheckMergeState(LockedFile* lock,
+                                      const std::function<bool()>& before_cancel) -> MergeResult {
     SnapshotUpdateStatus update_status = ReadSnapshotUpdateStatus(lock);
     switch (update_status.state()) {
         case UpdateState::None:
@@ -1768,9 +1768,8 @@
                                base_path_merge;
                 snapuserd_argv->emplace_back(std::move(message));
             }
-
-            SetReadAheadSize(cow_image_device, kCowReadAheadSizeKb);
-            SetReadAheadSize(source_device, kSourceReadAheadSizeKb);
+            SetReadAheadSize(cow_image_device, snapshot_status.read_ahead_size());
+            SetReadAheadSize(source_device, snapshot_status.read_ahead_size());
 
             // Do not attempt to connect to the new snapuserd yet, it hasn't
             // been started. We do however want to wait for the misc device
@@ -2860,8 +2859,8 @@
     return true;
 }
 
-auto SnapshotManager::OpenFile(const std::string& file, int lock_flags)
-        -> std::unique_ptr<LockedFile> {
+auto SnapshotManager::OpenFile(const std::string& file,
+                               int lock_flags) -> std::unique_ptr<LockedFile> {
     unique_fd fd(open(file.c_str(), O_RDONLY | O_CLOEXEC | O_NOFOLLOW));
     if (fd < 0) {
         PLOG(ERROR) << "Open failed: " << file;
@@ -3318,12 +3317,8 @@
         LOG(INFO) << "using compression algorithm: " << compression_algorithm
                   << ", max compressible block size: " << compression_factor;
     }
-<<<<<<< HEAD
-
-=======
     auto read_ahead_size =
             android::base::GetUintProperty<uint>("ro.virtual_ab.read_ahead_size", kReadAheadSizeKb);
->>>>>>> 1621ce8d
     PartitionCowCreator cow_creator{
             .target_metadata = target_metadata.get(),
             .target_suffix = target_suffix,
@@ -3335,10 +3330,7 @@
             .using_snapuserd = using_snapuserd,
             .compression_algorithm = compression_algorithm,
             .compression_factor = compression_factor,
-<<<<<<< HEAD
-=======
             .read_ahead_size = read_ahead_size,
->>>>>>> 1621ce8d
     };
 
     if (dap_metadata.vabc_feature_set().has_threaded()) {
