--- conflicted
+++ resolved
@@ -21,13 +21,10 @@
 
 #include <android-base/file.h>
 #include <android-base/unique_fd.h>
-<<<<<<< HEAD
-#include <gmock/gmock.h>
-=======
 #include <android-base/properties.h>
 #include <fs_mgr.h>
 #include <fstab/fstab.h>
->>>>>>> 21ef3ae3
+#include <gmock/gmock.h>
 #include <gtest/gtest.h>
 #include <liblp/builder.h>
 
@@ -721,7 +718,6 @@
     EXPECT_EQ(GetBlockDevicePartitionName(updated->block_devices[0]), "super");
 }
 
-<<<<<<< HEAD
 TEST_F(LiblpTest, UpdateVirtualAB) {
     ON_CALL(*GetMockedPropertyFetcher(), GetBoolProperty("ro.virtual_ab.enabled", _))
             .WillByDefault(Return(true));
@@ -738,20 +734,6 @@
 
     // Validate old slot.
     auto metadata = ReadMetadata(opener, "super", 0);
-=======
-TEST(liblp, ReadSuperPartition) {
-    //This test requires dynamic partition which is not mandatory for
-    //Automotive in Android Q or lower
-    std::string api_level = GetProperty("ro.build.version.sdk","");
-    std::string hw_type = GetProperty("ro.hardware.type","");
-    if (std::stoi(api_level) <= 29 && hw_type == "automotive") {
-      return;
-    }
-    auto slot_suffix = fs_mgr_get_slot_suffix();
-    auto slot_number = SlotNumberForSlotSuffix(slot_suffix);
-    auto super_name = fs_mgr_get_super_partition_name(slot_number);
-    auto metadata = ReadMetadata(super_name, slot_number);
->>>>>>> 21ef3ae3
     ASSERT_NE(metadata, nullptr);
     ASSERT_EQ(metadata->header.minor_version, 0);
     ASSERT_GE(metadata->partitions.size(), 1);
