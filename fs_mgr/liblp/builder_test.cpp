--- conflicted
+++ resolved
@@ -936,8 +936,6 @@
     ASSERT_NE(exported, nullptr);
     EXPECT_EQ(exported->header.header_size, sizeof(LpMetadataHeaderV1_2));
     EXPECT_EQ(exported->header.flags, 0x5e5e5e5e);
-<<<<<<< HEAD
-=======
 }
 
 static Interval ToInterval(const std::unique_ptr<Extent>& extent) {
@@ -1052,5 +1050,4 @@
     EXPECT_EQ(e1->end_sector(), 1544);
     EXPECT_EQ(e2->physical_sector(), 3072);
     EXPECT_EQ(e2->end_sector(), 4197368);
->>>>>>> 13c65741
 }