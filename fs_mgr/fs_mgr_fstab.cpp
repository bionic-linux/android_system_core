--- conflicted
+++ resolved
@@ -36,7 +36,6 @@
 
 #include "fs_mgr_priv.h"
 
-using android::base::EndsWith;
 using android::base::ParseByteCount;
 using android::base::ParseInt;
 using android::base::ReadFileToString;
@@ -47,7 +46,7 @@
 namespace fs_mgr {
 namespace {
 
-constexpr char kDefaultAndroidDtDir[] = "/proc/device-tree/firmware/android";
+const std::string kDefaultAndroidDtDir("/proc/device-tree/firmware/android");
 
 struct FlagList {
     const char *name;
@@ -99,9 +98,58 @@
     return false;
 }
 
+const std::array<const char*, 3> kFileContentsEncryptionMode = {
+        "aes-256-xts",
+        "adiantum",
+        "ice",
+};
+
+const std::array<const char*, 3> kFileNamesEncryptionMode = {
+        "aes-256-cts",
+        "aes-256-heh",
+        "adiantum",
+};
+
 void ParseFileEncryption(const std::string& arg, FstabEntry* entry) {
+    // The fileencryption flag is followed by an = and the mode of contents encryption, then
+    // optionally a and the mode of filenames encryption (defaults to aes-256-cts).  Get it and
+    // return it.
     entry->fs_mgr_flags.file_encryption = true;
-    entry->encryption_options = arg;
+
+    auto parts = Split(arg, ":");
+    if (parts.empty() || parts.size() > 2) {
+        LWARNING << "Warning: fileencryption= flag malformed: " << arg;
+        return;
+    }
+
+    // Alias for backwards compatibility.
+    if (parts[0] == "software") {
+        parts[0] = "aes-256-xts";
+    }
+
+    if (std::find(kFileContentsEncryptionMode.begin(), kFileContentsEncryptionMode.end(),
+                  parts[0]) == kFileContentsEncryptionMode.end()) {
+        LWARNING << "fileencryption= flag malformed, file contents encryption mode not found: "
+                 << arg;
+        return;
+    }
+
+    entry->file_contents_mode = parts[0];
+
+    if (parts.size() == 2) {
+        if (std::find(kFileNamesEncryptionMode.begin(), kFileNamesEncryptionMode.end(), parts[1]) ==
+            kFileNamesEncryptionMode.end()) {
+            LWARNING << "fileencryption= flag malformed, file names encryption mode not found: "
+                     << arg;
+            return;
+        }
+
+        entry->file_names_mode = parts[1];
+    } else if (entry->file_contents_mode == "adiantum") {
+        entry->file_names_mode = "adiantum";
+    } else {
+        entry->file_names_mode = "aes-256-cts";
+    }
 }
 
 bool SetMountFlag(const std::string& flag, FstabEntry* entry) {
@@ -123,18 +171,6 @@
                 fs_options.append(",");  // appends a comma if not the first
             }
             fs_options.append(flag);
-
-            if (entry->fs_type == "f2fs" && StartsWith(flag, "reserve_root=")) {
-                std::string arg;
-                if (auto equal_sign = flag.find('='); equal_sign != std::string::npos) {
-                    arg = flag.substr(equal_sign + 1);
-                }
-                if (!ParseInt(arg, &entry->reserved_size)) {
-                    LWARNING << "Warning: reserve_root= flag malformed: " << arg;
-                } else {
-                    entry->reserved_size <<= 12;
-                }
-            }
         }
     }
     entry->fs_options = std::move(fs_options);
@@ -226,6 +262,10 @@
                     LWARNING << "Warning: zramsize= flag malformed: " << arg;
                 }
             }
+        } else if (StartsWith(flag, "verify=")) {
+            // If the verify flag is followed by an = and the location for the verity state.
+            entry->fs_mgr_flags.verify = true;
+            entry->verity_loc = arg;
         } else if (StartsWith(flag, "forceencrypt=")) {
             // The forceencrypt flag is followed by an = and the location of the keys.
             entry->fs_mgr_flags.force_crypt = true;
@@ -237,7 +277,8 @@
             // return it.
             entry->fs_mgr_flags.force_fde_or_fbe = true;
             entry->key_loc = arg;
-            entry->encryption_options = "aes-256-xts:aes-256-cts";
+            entry->file_contents_mode = "aes-256-xts";
+            entry->file_names_mode = "aes-256-cts";
         } else if (StartsWith(flag, "max_comp_streams=")) {
             if (!ParseInt(arg, &entry->max_comp_streams)) {
                 LWARNING << "Warning: max_comp_streams= flag malformed: " << arg;
@@ -549,7 +590,7 @@
     return boot_devices;
 }
 
-FstabEntry BuildDsuUserdataFstabEntry() {
+FstabEntry BuildGsiUserdataFstabEntry() {
     constexpr uint32_t kFlags = MS_NOATIME | MS_NOSUID | MS_NODEV;
 
     FstabEntry userdata = {
@@ -578,12 +619,7 @@
     return false;
 }
 
-}  // namespace
-
-void TransformFstabForDsu(Fstab* fstab, const std::vector<std::string>& dsu_partitions) {
-    static constexpr char kGsiKeys[] =
-            "/avb/q-gsi.avbpubkey:/avb/r-gsi.avbpubkey:/avb/s-gsi.avbpubkey";
-    // Convert userdata
+void TransformFstabForGsi(Fstab* fstab) {
     // Inherit fstab properties for userdata.
     FstabEntry userdata;
     if (FstabEntry* entry = GetEntryForMountPoint(fstab, "/data")) {
@@ -595,76 +631,19 @@
             userdata.key_dir += "/gsi";
         }
     } else {
-        userdata = BuildDsuUserdataFstabEntry();
+        userdata = BuildGsiUserdataFstabEntry();
+    }
+
+    if (EraseFstabEntry(fstab, "/system")) {
+        fstab->emplace_back(BuildGsiSystemFstabEntry());
     }
 
     if (EraseFstabEntry(fstab, "/data")) {
         fstab->emplace_back(userdata);
     }
-
-    // Convert others
-    for (auto&& partition : dsu_partitions) {
-        if (!EndsWith(partition, gsi::kDsuPostfix)) {
-            continue;
-        }
-        // userdata has been handled
-        if (StartsWith(partition, "user")) {
-            continue;
-        }
-        // dsu_partition_name = corresponding_partition_name + kDsuPostfix
-        // e.g.
-        //    system_gsi for system
-        //    product_gsi for product
-        //    vendor_gsi for vendor
-        std::string lp_name = partition.substr(0, partition.length() - strlen(gsi::kDsuPostfix));
-        std::string mount_point = "/" + lp_name;
-        std::vector<FstabEntry*> entries = GetEntriesForMountPoint(fstab, mount_point);
-        if (entries.empty()) {
-            FstabEntry entry = {
-                    .blk_device = partition,
-                    // .logical_partition_name is required to look up AVB Hashtree descriptors.
-                    .logical_partition_name = "system",
-                    .mount_point = mount_point,
-                    .fs_type = "ext4",
-                    .flags = MS_RDONLY,
-                    .fs_options = "barrier=1",
-                    .avb_keys = kGsiKeys,
-            };
-            entry.fs_mgr_flags.wait = true;
-            entry.fs_mgr_flags.logical = true;
-            entry.fs_mgr_flags.first_stage_mount = true;
-            // Use the system key which may be in the vbmeta or vbmeta_system
-            // TODO: b/141284191
-            entry.vbmeta_partition = "vbmeta";
-            fstab->emplace_back(entry);
-            entry.vbmeta_partition = "vbmeta_system";
-            fstab->emplace_back(entry);
-        } else {
-            // If the corresponding partition exists, transform all its Fstab
-            // by pointing .blk_device to the DSU partition.
-            for (auto&& entry : entries) {
-                entry->blk_device = partition;
-                if (entry->avb_keys.size() > 0) {
-                    entry->avb_keys += ":";
-                }
-                // If the DSU is signed by OEM, the original Fstab already has the information
-                // required by avb, otherwise the DSU is GSI and will need the avb_keys as listed
-                // below.
-                entry->avb_keys += kGsiKeys;
-            }
-            // Make sure the ext4 is included to support GSI.
-            auto partition_ext4 =
-                    std::find_if(fstab->begin(), fstab->end(), [&](const auto& entry) {
-                        return entry.mount_point == mount_point && entry.fs_type == "ext4";
-                    });
-            if (partition_ext4 == fstab->end()) {
-                auto new_entry = *GetEntryForMountPoint(fstab, mount_point);
-                new_entry.fs_type = "ext4";
-                fstab->emplace_back(new_entry);
-            }
-        }
-    }
-}
+}
+
+}  // namespace
 
 bool ReadFstabFromFile(const std::string& path, Fstab* fstab) {
     auto fstab_file = std::unique_ptr<FILE, decltype(&fclose)>{fopen(path.c_str(), "re"), fclose};
@@ -680,9 +659,7 @@
         return false;
     }
     if (!is_proc_mounts && !access(android::gsi::kGsiBootedIndicatorFile, F_OK)) {
-        std::string lp_names;
-        ReadFileToString(gsi::kGsiLpNamesFile, &lp_names);
-        TransformFstabForDsu(fstab, Split(lp_names, ","));
+        TransformFstabForGsi(fstab);
     }
 
     SkipMountingPartitions(fstab);
@@ -719,14 +696,13 @@
     return true;
 }
 
-// For GSI to skip mounting /product and /system_ext, until there are well-defined interfaces
-// between them and /system. Otherwise, the GSI flashed on /system might not be able to work with
-// device-specific /product and /system_ext. skip_mount.cfg belongs to system_ext partition because
-// only common files for all targets can be put into system partition. It is under
-// /system/system_ext because GSI is a single system.img that includes the contents of system_ext
-// partition and product partition under /system/system_ext and /system/product, respectively.
+// For GSI to skip mounting /product and /product_services, until there are
+// well-defined interfaces between them and /system. Otherwise, the GSI flashed
+// on /system might not be able to work with /product and /product_services.
+// When they're skipped here, /system/product and /system/product_services in
+// GSI will be used.
 bool SkipMountingPartitions(Fstab* fstab) {
-    constexpr const char kSkipMountConfig[] = "/system/system_ext/etc/init/config/skip_mount.cfg";
+    constexpr const char kSkipMountConfig[] = "/system/etc/init/config/skip_mount.cfg";
 
     std::string skip_config;
     auto save_errno = errno;
@@ -743,7 +719,6 @@
                                  [&skip_mount_point](const auto& entry) {
                                      return entry.mount_point == skip_mount_point;
                                  });
-        if (it == fstab->end()) continue;
         fstab->erase(it, fstab->end());
         LOG(INFO) << "Skip mounting partition: " << skip_mount_point;
     }
@@ -792,21 +767,6 @@
     }
 
     return nullptr;
-}
-
-std::vector<FstabEntry*> GetEntriesForMountPoint(Fstab* fstab, const std::string& path) {
-    std::vector<FstabEntry*> entries;
-    if (fstab == nullptr) {
-        return entries;
-    }
-
-    for (auto& entry : *fstab) {
-        if (entry.mount_point == path) {
-            entries.emplace_back(&entry);
-        }
-    }
-
-    return entries;
 }
 
 std::set<std::string> GetBootDevices() {
@@ -828,8 +788,6 @@
     return ExtraBootDevices(fstab);
 }
 
-<<<<<<< HEAD
-=======
 FstabEntry BuildGsiSystemFstabEntry() {
     // .logical_partition_name is required to look up AVB Hashtree descriptors.
     FstabEntry system = {.blk_device = "system_gsi",
@@ -848,15 +806,11 @@
     return system;
 }
 
->>>>>>> 6ea9b8b5
 std::string GetVerityDeviceName(const FstabEntry& entry) {
     std::string base_device;
     if (entry.mount_point == "/") {
-        // When using system-as-root, the device name is fixed as "vroot".
-        if (entry.fs_mgr_flags.avb) {
-            return "vroot";
-        }
-        base_device = "system";
+        // In AVB, the dm device name is vroot instead of system.
+        base_device = entry.fs_mgr_flags.avb ? "vroot" : "system";
     } else {
         base_device = android::base::Basename(entry.mount_point);
     }
