LOCAL_PATH:= $(call my-dir)
include $(CLEAR_VARS)

TOOLS := \
	ls \
	mount \
	cat \
	ps \
	kill \
	ln \
	insmod \
	rmmod \
	lsmod \
	ifconfig \
	setconsole \
	rm \
	mkdir \
	rmdir \
	reboot \
	getevent \
	sendevent \
	date \
	wipe \
	sync \
	umount \
	start \
	stop \
	notify \
	cmp \
	dmesg \
	route \
	hd \
	dd \
	df \
	getprop \
	setprop \
	watchprops \
	log \
	sleep \
	renice \
	printenv \
	smd \
	chmod \
    chown \
	newfs_msdos \
	netstat \
	ioctl \
	mv \
	schedtop \
	top \
	iftop \
	id \
<<<<<<< HEAD
	vmstat \
	nandread \
        ionice
=======
	uptime \
	vmstat
>>>>>>> a699d625

LOCAL_SRC_FILES:= \
	toolbox.c \
	$(patsubst %,%.c,$(TOOLS))

LOCAL_SHARED_LIBRARIES := libcutils libc

LOCAL_MODULE:= toolbox

# Including this will define $(intermediates).
#
include $(BUILD_EXECUTABLE)

$(LOCAL_PATH)/toolbox.c: $(intermediates)/tools.h

TOOLS_H := $(intermediates)/tools.h
$(TOOLS_H): PRIVATE_TOOLS := $(TOOLS)
$(TOOLS_H): PRIVATE_CUSTOM_TOOL = echo "/* file generated automatically */" > $@ ; for t in $(PRIVATE_TOOLS) ; do echo "TOOL($$t)" >> $@ ; done
$(TOOLS_H): $(LOCAL_PATH)/Android.mk
$(TOOLS_H):
	$(transform-generated-source)

# Make #!/system/bin/toolbox launchers for each tool.
#
SYMLINKS := $(addprefix $(TARGET_OUT)/bin/,$(TOOLS))
$(SYMLINKS): TOOLBOX_BINARY := $(LOCAL_MODULE)
$(SYMLINKS): $(LOCAL_INSTALLED_MODULE) $(LOCAL_PATH)/Android.mk
	@echo "Symlink: $@ -> $(TOOLBOX_BINARY)"
	@mkdir -p $(dir $@)
	@rm -rf $@
	$(hide) ln -sf $(TOOLBOX_BINARY) $@

ALL_DEFAULT_INSTALLED_MODULES += $(SYMLINKS)

# We need this so that the installed files could be picked up based on the
# local module name
ALL_MODULES.$(LOCAL_MODULE).INSTALLED := \
    $(ALL_MODULES.$(LOCAL_MODULE).INSTALLED) $(SYMLINKS)<|MERGE_RESOLUTION|>--- conflicted
+++ resolved
@@ -50,14 +50,10 @@
 	top \
 	iftop \
 	id \
-<<<<<<< HEAD
+	uptime \
 	vmstat \
 	nandread \
         ionice
-=======
-	uptime \
-	vmstat
->>>>>>> a699d625
 
 LOCAL_SRC_FILES:= \
 	toolbox.c \
